--- conflicted
+++ resolved
@@ -54,10 +54,7 @@
         /// <param name="interval">The interval of the candlesticks</param>
         /// <param name="onMessage">The event handler for the received data</param>
         /// <returns>A stream subscription. This stream subscription can be used to be notified when the socket is disconnected/reconnected</returns>
-<<<<<<< HEAD
         Task<CallResult<UpdateSubscription>> SubscribeToKlineUpdatesAsync(IEnumerable<string> symbols, KlineInterval interval, Action<DataEvent<IBinanceStreamKlineData>> onMessage);
-=======
-        CallResult<UpdateSubscription> SubscribeToKlineUpdates(IEnumerable<string> symbols, KlineInterval interval, Action<IBinanceStreamKlineData> onMessage);
 
         /// <summary>
         /// Subscribes to the candlestick update stream for the provided symbols and intervals
@@ -67,7 +64,6 @@
         /// <param name="onMessage">The event handler for the received data</param>
         /// <returns>A stream subscription. This stream subscription can be used to be notified when the socket is disconnected/reconnected</returns>
         Task<CallResult<UpdateSubscription>> SubscribeToKlineUpdatesAsync(IEnumerable<string> symbols, IEnumerable<KlineInterval> intervals, Action<IBinanceStreamKlineData> onMessage);
->>>>>>> f4775c4b
 
         /// <summary>
         /// Subscribes to mini ticker updates stream for a specific symbol

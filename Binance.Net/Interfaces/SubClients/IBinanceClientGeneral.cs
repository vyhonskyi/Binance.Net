--- conflicted
+++ resolved
@@ -119,19 +119,7 @@
         /// <param name="receiveWindow">The receive window for which this request is active. When the request takes longer than this to complete the server will reject the request</param>
         /// <param name="ct">Cancellation token</param>
         /// <returns>The history of dust conversions</returns>
-<<<<<<< HEAD
-        Task<WebCallResult<IEnumerable<BinanceDustLog>>> GetDustLogAsync(int? receiveWindow = null, CancellationToken ct = default);
-=======
-        WebCallResult<BinanceDustLogList> GetDustLog(int? receiveWindow = null, CancellationToken ct = default);
-
-        /// <summary>
-        /// Gets the history of dust conversions
-        /// </summary>
-        /// <param name="receiveWindow">The receive window for which this request is active. When the request takes longer than this to complete the server will reject the request</param>
-        /// <param name="ct">Cancellation token</param>
-        /// <returns>The history of dust conversions</returns>
         Task<WebCallResult<BinanceDustLogList>> GetDustLogAsync(int? receiveWindow = null, CancellationToken ct = default);
->>>>>>> f4775c4b
 
         /// <summary>
         /// Converts dust (small amounts of) assets to BNB 

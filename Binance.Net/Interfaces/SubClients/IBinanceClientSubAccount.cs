﻿using System;
using System.Collections.Generic;
using System.Threading;
using System.Threading.Tasks;
using Binance.Net.Enums;
using Binance.Net.Objects.Spot.SpotData;
using Binance.Net.Objects.Spot.SubAccountData;
using CryptoExchange.Net.Objects;

namespace Binance.Net.Interfaces.SubClients
{
    /// <summary>
    /// Sub accounts interface
    /// </summary>
    public interface IBinanceClientSubAccount
    {
        /// <summary>
        /// Gets a list of sub accounts associated with this master account
        /// </summary>
        /// <param name="email">Filter the list by email</param>
        /// <param name="page">The page of the results</param>
        /// <param name="limit">The max amount of results to return</param>
        /// <param name="receiveWindow">The receive window for which this request is active. When the request takes longer than this to complete the server will reject the request</param>
        /// <param name="isFreeze">Is freezed</param>
        /// <param name="ct">Cancellation token</param>
        /// <returns>List of sub accounts</returns>
<<<<<<< HEAD
        Task<WebCallResult<IEnumerable<BinanceSubAccount>>> GetSubAccountsAsync(string? email = null, SubAccountStatus? accountStatus = null, int? page = null, int? limit = null, int? receiveWindow = null, CancellationToken ct = default);
=======
        WebCallResult<IEnumerable<BinanceSubAccount>> GetSubAccounts(string? email = null, int? page = null, int? limit = null, int? receiveWindow = null, bool? isFreeze = null, CancellationToken ct = default);

        /// <summary>
        /// Gets a list of sub accounts associated with this master account
        /// </summary>
        /// <param name="email">Filter the list by email</param>
        /// <param name="page">The page of the results</param>
        /// <param name="limit">The max amount of results to return</param>
        /// <param name="receiveWindow">The receive window for which this request is active. When the request takes longer than this to complete the server will reject the request</param>
        /// <param name="isFreeze">Is freezed</param>
        /// <param name="ct">Cancellation token</param>
        /// <returns>List of sub accounts</returns>
        Task<WebCallResult<IEnumerable<BinanceSubAccount>>> GetSubAccountsAsync(string? email = null, int? page = null, int? limit = null, int? receiveWindow = null, bool? isFreeze = null, CancellationToken ct = default);
>>>>>>> f4775c4b

        /// <summary>
        /// Gets the transfer history of a sub account (from the master account) 
        /// </summary>
        /// <param name="fromEmail">Filter the history by from email</param>
        /// <param name="toEmail">Filter the history by to email</param>
        /// <param name="startTime">Filter the history by startTime</param>
        /// <param name="endTime">Filter the history by endTime</param>
        /// <param name="page">The page of the results</param>
        /// <param name="limit">The max amount of results to return</param>
        /// <param name="receiveWindow">The receive window for which this request is active. When the request takes longer than this to complete the server will reject the request</param>
        /// <param name="ct">Cancellation token</param>
        /// <returns>List of transfers</returns>
<<<<<<< HEAD
        Task<WebCallResult<IEnumerable<BinanceSubAccountTransfer>>> GetSubAccountTransferHistoryForMasterAsync(string? email = null, DateTime? startTime = null, DateTime? endTime = null, int? page = null, int? limit = null, int? receiveWindow = null, CancellationToken ct = default);
=======
        WebCallResult<IEnumerable<BinanceSubAccountTransfer>> GetSubAccountTransferForMasterHistory(string? fromEmail = null, string? toEmail = null, DateTime? startTime = null, DateTime? endTime = null, int? page = null, int? limit = null, int? receiveWindow = null, CancellationToken ct = default);

        /// <summary>
        /// Gets the transfer history of a sub account (from the master account) 
        /// </summary>
        /// <param name="fromEmail">Filter the history by from email</param>
        /// <param name="toEmail">Filter the history by to email</param>
        /// <param name="startTime">Filter the history by startTime</param>
        /// <param name="endTime">Filter the history by endTime</param>
        /// <param name="page">The page of the results</param>
        /// <param name="limit">The max amount of results to return</param>
        /// <param name="receiveWindow">The receive window for which this request is active. When the request takes longer than this to complete the server will reject the request</param>
        /// <param name="ct">Cancellation token</param>
        /// <returns>List of transfers</returns>
        Task<WebCallResult<IEnumerable<BinanceSubAccountTransfer>>> GetSubAccountTransferHistoryForMasterAsync(string? fromEmail = null, string? toEmail = null, DateTime? startTime = null, DateTime? endTime = null, int? page = null, int? limit = null, int? receiveWindow = null, CancellationToken ct = default);
>>>>>>> f4775c4b

        /// <summary>
        /// Transfers an asset from one sub account to another
        /// </summary>
        /// <param name="fromEmail">From which account to transfer</param>
        /// <param name="toEmail">To which account to transfer</param>
        /// <param name="asset">The asset to transfer</param>
        /// <param name="amount">The quantity to transfer</param>
        /// <param name="receiveWindow">The receive window for which this request is active. When the request takes longer than this to complete the server will reject the request</param>
        /// <param name="ct">Cancellation token</param>
        /// <returns>The result of the transfer</returns>
        Task<WebCallResult<BinanceSubAccountTransferResult>> TransferSubAccountAsync(string fromEmail, string toEmail, string asset, decimal amount, int? receiveWindow = null, CancellationToken ct = default);

        /// <summary>
        /// Gets list of balances for a sub account
        /// </summary>
        /// <param name="email">For which account to get the assets</param>
        /// <param name="receiveWindow">The receive window for which this request is active. When the request takes longer than this to complete the server will reject the request</param>
        /// <param name="ct">Cancellation token</param>
        /// <returns>List of balances</returns>
        Task<WebCallResult<IEnumerable<BinanceBalance>>> GetSubAccountAssetsAsync(string email, int? receiveWindow = null, CancellationToken ct = default);

        /// <summary>
        /// Gets the deposit address for a coin to a sub account
        /// </summary>
        /// <param name="email">The email of the account to deposit to</param>
        /// <param name="coin">The coin of the deposit</param>
        /// <param name="network">The coin network</param>
        /// <param name="receiveWindow">The receive window for which this request is active. When the request takes longer than this to complete the server will reject the request</param>
        /// <param name="ct">Cancellation token</param>
        /// <returns>The deposit address</returns>
        Task<WebCallResult<BinanceSubAccountDepositAddress>> GetSubAccountDepositAddressAsync(string email, string coin, string? network = null, int? receiveWindow = null, CancellationToken ct = default);

        /// <summary>
        /// Gets the deposit history for a sub account
        /// </summary>
        /// <param name="email">The email of the account to get history for</param>
        /// <param name="coin">Filter for a coin</param>
        /// <param name="startTime">Only return deposits placed later this</param>
        /// <param name="endTime">Only return deposits placed before this</param>
        /// <param name="limit">Max number of results</param>
        /// <param name="offset">Offset results by this</param>
        /// <param name="receiveWindow">The receive window for which this request is active. When the request takes longer than this to complete the server will reject the request</param>
        /// <param name="ct">Cancellation token</param>
        /// <returns>The deposit history</returns>
        Task<WebCallResult<IEnumerable<BinanceSubAccountDeposit>>> GetSubAccountDepositHistoryAsync(string email, string? coin = null, DateTime? startTime = null, DateTime? endTime = null, int? limit = null, int? offset = null, int? receiveWindow = null, CancellationToken ct = default);

        /// <summary>
        /// Get Sub-account's Status on Margin/Futures(For Master Account)
        /// </summary>
        /// <param name="email">Filter the list by email</param>
        /// <param name="receiveWindow">The receive window for which this request is active. When the request takes longer than this to complete the server will reject the request</param>
        /// <param name="ct">Cancellation token</param>
        /// <returns>List of sub accounts status</returns>
        Task<WebCallResult<IEnumerable<BinanceSubAccountStatus>>> GetSubAccountStatusAsync(string? email = null, int? receiveWindow = null, CancellationToken ct = default);

        /// <summary>
        /// Enables margin for a sub account
        /// </summary>
        /// <param name="email">The email of the account to enable margin for</param>
        /// <param name="receiveWindow">The receive window for which this request is active. When the request takes longer than this to complete the server will reject the request</param>
        /// <param name="ct">Cancellation token</param>
        /// <returns>Margin enable status</returns>
        Task<WebCallResult<IEnumerable<BinanceSubAccountMarginEnabled>>> EnableMarginForSubAccountAsync(string email, int? receiveWindow = null, CancellationToken ct = default);

        /// <summary>
        /// Gets margin details for a sub account
        /// </summary>
        /// <param name="email">The email of the account to get margin details for</param>
        /// <param name="receiveWindow">The receive window for which this request is active. When the request takes longer than this to complete the server will reject the request</param>
        /// <param name="ct">Cancellation token</param>
        /// <returns>Margin details</returns>
        Task<WebCallResult<BinanceSubAccountMarginDetails>> GetSubAccountMarginDetailsAsync(string email, int? receiveWindow = null, CancellationToken ct = default);

        /// <summary>
        /// Gets margin summary for sub accounts
        /// </summary>
        /// <param name="receiveWindow">The receive window for which this request is active. When the request takes longer than this to complete the server will reject the request</param>
        /// <param name="ct">Cancellation token</param>
        /// <returns>Margin summary</returns>
        Task<WebCallResult<BinanceSubAccountsMarginSummary>> GetSubAccountsMarginSummaryAsync(int? receiveWindow = null, CancellationToken ct = default);

        /// <summary>
        /// Enables futures for a sub account
        /// </summary>
        /// <param name="email">The sub account email to enable futures for</param>
        /// <param name="receiveWindow">The receive window for which this request is active. When the request takes longer than this to complete the server will reject the request</param>
        /// <param name="ct">Cancellation token</param>
        /// <returns>Futures status</returns>
        Task<WebCallResult<BinanceSubAccountFuturesEnabled>> EnableFuturesForSubAccountAsync(string email, int? receiveWindow = null, CancellationToken ct = default);

        /// <summary>
        /// Gets futures details for a sub account
        /// </summary>
        /// <param name="email">The email of the account to get future details for</param>
        /// <param name="receiveWindow">The receive window for which this request is active. When the request takes longer than this to complete the server will reject the request</param>
        /// <param name="ct">Cancellation token</param>
        /// <returns>Futures details</returns>
        Task<WebCallResult<BinanceSubAccountFuturesDetails>> GetSubAccountFuturesDetailsAsync(string email, int? receiveWindow = null, CancellationToken ct = default);

        /// <summary>
        /// Gets futures summary for sub accounts
        /// </summary>
        /// <param name="receiveWindow">The receive window for which this request is active. When the request takes longer than this to complete the server will reject the request</param>
        /// <param name="ct">Cancellation token</param>
        /// <returns>Futures summary</returns>
        Task<WebCallResult<BinanceSubAccountsFuturesSummary>> GetSubAccountsFuturesSummaryAsync(int? receiveWindow = null, CancellationToken ct = default);

        /// <summary>
        /// Gets futures position risk for a sub account
        /// </summary>
        /// <param name="email">Email of the sub account</param>
        /// <param name="receiveWindow">The receive window for which this request is active. When the request takes longer than this to complete the server will reject the request</param>
        /// <param name="ct">Cancellation token</param>
        /// <returns>Position risk</returns>
        Task<WebCallResult<IEnumerable<BinanceSubAccountFuturesPositionRisk>>> GetSubAccountsFuturesPositionRiskAsync(string email, int? receiveWindow = null, CancellationToken ct = default);

        /// <summary>
        /// Transfers from or to a futures sub account
        /// </summary>
        /// <param name="email">Email of the sub account</param>
        /// <param name="asset">The asset to transfer</param>
        /// <param name="amount">The quantity to transfer</param>
        /// <param name="type">The type of the transfer</param>
        /// <param name="receiveWindow">The receive window for which this request is active. When the request takes longer than this to complete the server will reject the request</param>
        /// <param name="ct">Cancellation token</param>
        /// <returns>The result of the transfer</returns>
        Task<WebCallResult<BinanceSubAccountTransaction>> TransferSubAccountFuturesAsync(string email, string asset, decimal amount, SubAccountFuturesTransferType type, int? receiveWindow = null, CancellationToken ct = default);

        /// <summary>
        /// Transfers from or to a margin sub account
        /// </summary>
        /// <param name="email">Email of the sub account</param>
        /// <param name="asset">The asset to transfer</param>
        /// <param name="amount">The quantity to transfer</param>
        /// <param name="type">The type of the transfer</param>
        /// <param name="receiveWindow">The receive window for which this request is active. When the request takes longer than this to complete the server will reject the request</param>
        /// <param name="ct">Cancellation token</param>
        /// <returns>The result of the transfer</returns>
        Task<WebCallResult<BinanceSubAccountTransaction>> TransferSubAccountMarginAsync(string email, string asset, decimal amount, SubAccountMarginTransferType type, int? receiveWindow = null, CancellationToken ct = default);

        /// <summary>
        /// Transfers to another sub account of the same master
        /// </summary>
        /// <param name="email">Email of the sub account</param>
        /// <param name="asset">The asset to transfer</param>
        /// <param name="amount">The quantity to transfer</param>
        /// <param name="receiveWindow">The receive window for which this request is active. When the request takes longer than this to complete the server will reject the request</param>
        /// <param name="ct">Cancellation token</param>
        /// <returns>The result of the transfer</returns>
        Task<WebCallResult<BinanceSubAccountTransaction>> TransferSubAccountToSubAccountAsync(string email, string asset, decimal amount, int? receiveWindow = null, CancellationToken ct = default);

        /// <summary>
        /// Transfers to master account
        /// </summary>
        /// <param name="asset">The asset to transfer</param>
        /// <param name="amount">The quantity to transfer</param>
        /// <param name="receiveWindow">The receive window for which this request is active. When the request takes longer than this to complete the server will reject the request</param>
        /// <param name="ct">Cancellation token</param>
        /// <returns>The result of the transfer</returns>
        Task<WebCallResult<BinanceSubAccountTransaction>> TransferSubAccountToMasterAsync(string asset, decimal amount, int? receiveWindow = null, CancellationToken ct = default);

        /// <summary>
        /// Gets the transfer history of a sub account (from the sub account)
        /// </summary>
        /// <param name="asset">The asset</param>
        /// <param name="type">Filter by type of transfer</param>
        /// <param name="startTime">Only return transfers later than this</param>
        /// <param name="endTime">Only return transfers before this</param>
        /// <param name="limit">Max number of results</param>
        /// <param name="receiveWindow">The receive window for which this request is active. When the request takes longer than this to complete the server will reject the request</param>
        /// <param name="ct">Cancellation token</param>
        /// <returns>Transfer history</returns>
        Task<WebCallResult<IEnumerable<BinanceSubAccountTransferSubAccount>>> GetSubAccountTransferHistoryForSubAccountAsync(string? asset = null, SubAccountTransferSubAccountType? type = null, DateTime? startTime = null, DateTime? endTime = null, int? limit = null, int? receiveWindow = null, CancellationToken ct = default);

        /// <summary>
        /// Get BTC valued asset summary of subaccounts.
        /// </summary>
        /// <param name="email">Email of the sub account</param>
        /// <param name="page">The page</param>
        /// <param name="limit">The page size</param>
        /// <param name="receiveWindow">The receive window for which this request is active. When the request takes longer than this to complete the server will reject the request</param>
        /// <param name="ct">Cancellation token</param>
        /// <returns>Btc asset values</returns>
        Task<WebCallResult<BinanceSubAccountSpotAssetsSummary>> GetSubAccountBtcValuesAsync(string? email = null, int? page = null, int? limit = null, int? receiveWindow = null, CancellationToken ct = default);

        /// <summary>
        /// Create a virtual sub account
        /// </summary>
        /// <param name="email">Virtual email of the sub account</param>
        /// <param name="receiveWindow">The receive window for which this request is active. When the request takes longer than this to complete the server will reject the request</param>
        /// <param name="ct">Cancellation token</param>
        /// <returns></returns>
        Task<WebCallResult<BinanceSubAccountEmail>> CreateVirtualSubAccountAsync(string email, int? receiveWindow = null, CancellationToken ct = default);

        /// <summary>
        /// Enable or disable blvt
        /// </summary>
        /// <param name="email">Email of the sub account</param>
        /// <param name="enable">Enable or disable (only true for now)</param>
        /// <param name="receiveWindow">The receive window for which this request is active. When the request takes longer than this to complete the server will reject the request</param>
        /// <param name="ct">Cancellation token</param>
        /// <returns></returns>
        Task<WebCallResult<BinanceSubAccountBlvt>> EnableBlvtForSubAccountAsync(string email, bool enable, int? receiveWindow = null, CancellationToken ct = default);

        /// <summary>
        /// Gets a list of universal transfers
        /// </summary>
        /// <param name="fromEmail">Filter the list by from email (fromEmail and toEmail cannot be present at same time)</param>
        /// <param name="toEmail">Filter the list by to email (fromEmail and toEmail cannot be present at same time)</param>
        /// <param name="startTime">Filter by start time</param>
        /// <param name="endTime">Filter by end time</param>
        /// <param name="page">The page of the results</param>
        /// <param name="limit">The max amount of results to return (Default 500, max 500)</param>
        /// <param name="receiveWindow">The receive window for which this request is active. When the request takes longer than this to complete the server will reject the request</param>
        /// <param name="ct">Cancellation token</param>
        /// <returns>List of universal transfers</returns>
        WebCallResult<IEnumerable<BinanceSubAccountUniversalTransferTransaction>> GetUniversalTransferHistory(string? fromEmail = null, string? toEmail = null, DateTime? startTime = null, DateTime? endTime = null, int? page = null, int? limit = null, int? receiveWindow = null, CancellationToken ct = default);

        /// <summary>
        /// Gets a list of universal transfers
        /// </summary>
        /// <param name="fromEmail">Filter the list by from email (fromEmail and toEmail cannot be present at same time)</param>
        /// <param name="toEmail">Filter the list by to email (fromEmail and toEmail cannot be present at same time)</param>
        /// <param name="startTime">Filter by start time</param>
        /// <param name="endTime">Filter by end time</param>
        /// <param name="page">The page of the results</param>
        /// <param name="limit">The max amount of results to return (Default 500, max 500)</param>
        /// <param name="receiveWindow">The receive window for which this request is active. When the request takes longer than this to complete the server will reject the request</param>
        /// <param name="ct">Cancellation token</param>
        /// <returns>List of universal transfers</returns>
        Task<WebCallResult<IEnumerable<BinanceSubAccountUniversalTransferTransaction>>> GetUniversalTransferHistoryAsync(string? fromEmail = null, string? toEmail = null, DateTime? startTime = null, DateTime? endTime = null, int? page = null, int? limit = null, int? receiveWindow = null, CancellationToken ct = default);
    }
}<|MERGE_RESOLUTION|>--- conflicted
+++ resolved
@@ -24,23 +24,7 @@
         /// <param name="isFreeze">Is freezed</param>
         /// <param name="ct">Cancellation token</param>
         /// <returns>List of sub accounts</returns>
-<<<<<<< HEAD
-        Task<WebCallResult<IEnumerable<BinanceSubAccount>>> GetSubAccountsAsync(string? email = null, SubAccountStatus? accountStatus = null, int? page = null, int? limit = null, int? receiveWindow = null, CancellationToken ct = default);
-=======
-        WebCallResult<IEnumerable<BinanceSubAccount>> GetSubAccounts(string? email = null, int? page = null, int? limit = null, int? receiveWindow = null, bool? isFreeze = null, CancellationToken ct = default);
-
-        /// <summary>
-        /// Gets a list of sub accounts associated with this master account
-        /// </summary>
-        /// <param name="email">Filter the list by email</param>
-        /// <param name="page">The page of the results</param>
-        /// <param name="limit">The max amount of results to return</param>
-        /// <param name="receiveWindow">The receive window for which this request is active. When the request takes longer than this to complete the server will reject the request</param>
-        /// <param name="isFreeze">Is freezed</param>
-        /// <param name="ct">Cancellation token</param>
-        /// <returns>List of sub accounts</returns>
         Task<WebCallResult<IEnumerable<BinanceSubAccount>>> GetSubAccountsAsync(string? email = null, int? page = null, int? limit = null, int? receiveWindow = null, bool? isFreeze = null, CancellationToken ct = default);
->>>>>>> f4775c4b
 
         /// <summary>
         /// Gets the transfer history of a sub account (from the master account) 
@@ -54,25 +38,7 @@
         /// <param name="receiveWindow">The receive window for which this request is active. When the request takes longer than this to complete the server will reject the request</param>
         /// <param name="ct">Cancellation token</param>
         /// <returns>List of transfers</returns>
-<<<<<<< HEAD
-        Task<WebCallResult<IEnumerable<BinanceSubAccountTransfer>>> GetSubAccountTransferHistoryForMasterAsync(string? email = null, DateTime? startTime = null, DateTime? endTime = null, int? page = null, int? limit = null, int? receiveWindow = null, CancellationToken ct = default);
-=======
-        WebCallResult<IEnumerable<BinanceSubAccountTransfer>> GetSubAccountTransferForMasterHistory(string? fromEmail = null, string? toEmail = null, DateTime? startTime = null, DateTime? endTime = null, int? page = null, int? limit = null, int? receiveWindow = null, CancellationToken ct = default);
-
-        /// <summary>
-        /// Gets the transfer history of a sub account (from the master account) 
-        /// </summary>
-        /// <param name="fromEmail">Filter the history by from email</param>
-        /// <param name="toEmail">Filter the history by to email</param>
-        /// <param name="startTime">Filter the history by startTime</param>
-        /// <param name="endTime">Filter the history by endTime</param>
-        /// <param name="page">The page of the results</param>
-        /// <param name="limit">The max amount of results to return</param>
-        /// <param name="receiveWindow">The receive window for which this request is active. When the request takes longer than this to complete the server will reject the request</param>
-        /// <param name="ct">Cancellation token</param>
-        /// <returns>List of transfers</returns>
         Task<WebCallResult<IEnumerable<BinanceSubAccountTransfer>>> GetSubAccountTransferHistoryForMasterAsync(string? fromEmail = null, string? toEmail = null, DateTime? startTime = null, DateTime? endTime = null, int? page = null, int? limit = null, int? receiveWindow = null, CancellationToken ct = default);
->>>>>>> f4775c4b
 
         /// <summary>
         /// Transfers an asset from one sub account to another

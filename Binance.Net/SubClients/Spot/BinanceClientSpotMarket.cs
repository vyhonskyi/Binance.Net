﻿using System;
using System.Collections.Generic;
using System.Globalization;
using System.Net.Http;
using System.Threading;
using System.Threading.Tasks;
using Binance.Net.Converters;
using Binance.Net.Enums;
using Binance.Net.Interfaces;
using Binance.Net.Interfaces.SubClients.Spot;
using Binance.Net.Objects.Spot.MarketData;
using Binance.Net.Objects.Spot.WalletData;
using CryptoExchange.Net;
using CryptoExchange.Net.Objects;
using Newtonsoft.Json;

namespace Binance.Net.SubClients.Spot
{
    /// <summary>
    /// Spot market endpoints
    /// </summary>
    public class BinanceClientSpotMarket : IBinanceClientSpotMarket
    {
        private const string orderBookEndpoint = "depth";
        private const string aggregatedTradesEndpoint = "aggTrades";
        private const string recentTradesEndpoint = "trades";
        private const string historicalTradesEndpoint = "historicalTrades";
        private const string klinesEndpoint = "klines";
        private const string price24HEndpoint = "ticker/24hr";
        private const string allPricesEndpoint = "ticker/price";
        private const string bookPricesEndpoint = "ticker/bookTicker";
        private const string averagePriceEndpoint = "avgPrice";
        private const string tradeFeeEndpoint = "asset/tradeFee";

        private const string api = "api";
        private const string publicVersion = "3";

        private readonly BinanceClient _baseClient;

        internal BinanceClientSpotMarket(BinanceClient baseClient)
        {
            _baseClient = baseClient;
        }

        #region Order Book

        /// <summary>
        /// Gets the order book for the provided symbol
        /// </summary>
        /// <param name="symbol">The symbol to get the order book for</param>
        /// <param name="limit">Max number of results</param>
        /// <param name="ct">Cancellation token</param>
        /// <returns>The order book for the symbol</returns>
        public async Task<WebCallResult<BinanceOrderBook>> GetOrderBookAsync(string symbol, int? limit = null, CancellationToken ct = default)
        {
            symbol.ValidateBinanceSymbol();
            limit?.ValidateIntValues(nameof(limit), 5, 10, 20, 50, 100, 500, 1000, 5000);
            var parameters = new Dictionary<string, object> { { "symbol", symbol } };
            parameters.AddOptionalParameter("limit", limit?.ToString(CultureInfo.InvariantCulture));
            var result = await _baseClient.SendRequestInternal<BinanceOrderBook>(_baseClient.GetUrlSpot(orderBookEndpoint, api, publicVersion), HttpMethod.Get, ct, parameters).ConfigureAwait(false);
            if (result)
                result.Data.Symbol = symbol;
            return result;
        }

        #endregion

        #region Recent Trades List

        /// <summary>
        /// Gets the recent trades for a symbol
        /// </summary>
        /// <param name="symbol">The symbol to get recent trades for</param>
        /// <param name="limit">Result limit</param>
        /// <param name="ct">Cancellation token</param>
        /// <returns>List of recent trades</returns>
        public async Task<WebCallResult<IEnumerable<IBinanceRecentTrade>>> GetSymbolTradesAsync(string symbol, int? limit = null, CancellationToken ct = default)
        {
            symbol.ValidateBinanceSymbol();
            limit?.ValidateIntBetween(nameof(limit), 1, 1000);

            var parameters = new Dictionary<string, object> { { "symbol", symbol } };
            parameters.AddOptionalParameter("limit", limit?.ToString(CultureInfo.InvariantCulture));
            var result = await _baseClient.SendRequestInternal<IEnumerable<BinanceRecentTradeQuote>>(_baseClient.GetUrlSpot(recentTradesEndpoint, api, publicVersion), HttpMethod.Get, ct, parameters).ConfigureAwait(false);
            return result.As<IEnumerable<IBinanceRecentTrade>>(result.Data);
        }

        #endregion

        #region Old Trade Lookup

        /// <summary>
        /// Gets the historical  trades for a symbol
        /// </summary>
        /// <param name="symbol">The symbol to get recent trades for</param>
        /// <param name="limit">Result limit</param>
        /// <param name="fromId">From which trade id on results should be retrieved</param>
        /// <param name="ct">Cancellation token</param>
        /// <returns>List of recent trades</returns>
        public async Task<WebCallResult<IEnumerable<IBinanceRecentTrade>>> GetHistoricalSymbolTradesAsync(string symbol, int? limit = null, long? fromId = null, CancellationToken ct = default)
        {
            symbol.ValidateBinanceSymbol();
            limit?.ValidateIntBetween(nameof(limit), 1, 1000);
            var parameters = new Dictionary<string, object> { { "symbol", symbol } };
            parameters.AddOptionalParameter("limit", limit?.ToString(CultureInfo.InvariantCulture));
            parameters.AddOptionalParameter("fromId", fromId?.ToString(CultureInfo.InvariantCulture));

            var result = await _baseClient.SendRequestInternal<IEnumerable<BinanceRecentTradeQuote>>(_baseClient.GetUrlSpot(historicalTradesEndpoint, api, publicVersion), HttpMethod.Get, ct, parameters).ConfigureAwait(false);
            return result.As<IEnumerable<IBinanceRecentTrade>>(result.Data);
        }

        #endregion

        #region Compressed/Aggregate Trades List

        /// <summary>
        /// Gets compressed, aggregate trades. Trades that fill at the time, from the same order, with the same price will have the quantity aggregated.
        /// </summary>
        /// <param name="symbol">The symbol to get the trades for</param>
        /// <param name="fromId">ID to get aggregate trades from INCLUSIVE.</param>
        /// <param name="startTime">Time to start getting trades from</param>
        /// <param name="endTime">Time to stop getting trades from</param>
        /// <param name="limit">Max number of results</param>
        /// <param name="ct">Cancellation token</param>
        /// <returns>The aggregated trades list for the symbol</returns>
        public async Task<WebCallResult<IEnumerable<BinanceAggregatedTrade>>> GetAggregatedTradesAsync(string symbol, long? fromId = null, DateTime? startTime = null, DateTime? endTime = null, int? limit = null, CancellationToken ct = default)
        {
            symbol.ValidateBinanceSymbol();
            limit?.ValidateIntBetween(nameof(limit), 1, 1000);

            var parameters = new Dictionary<string, object> { { "symbol", symbol } };
            parameters.AddOptionalParameter("fromId", fromId?.ToString(CultureInfo.InvariantCulture));
            parameters.AddOptionalParameter("startTime", startTime != null ? BinanceClient.ToUnixTimestamp(startTime.Value).ToString(CultureInfo.InvariantCulture) : null);
            parameters.AddOptionalParameter("endTime", endTime != null ? BinanceClient.ToUnixTimestamp(endTime.Value).ToString(CultureInfo.InvariantCulture) : null);
            parameters.AddOptionalParameter("limit", limit?.ToString(CultureInfo.InvariantCulture));

            return await _baseClient.SendRequestInternal<IEnumerable<BinanceAggregatedTrade>>(_baseClient.GetUrlSpot(aggregatedTradesEndpoint, api, publicVersion), HttpMethod.Get, ct, parameters).ConfigureAwait(false);
        }

        #endregion

        #region Kline/Candlestick Data

        /// <summary>
        /// Get candlestick data for the provided symbol
        /// </summary>
        /// <param name="symbol">The symbol to get the data for</param>
        /// <param name="interval">The candlestick timespan</param>
        /// <param name="startTime">Start time to get candlestick data</param>
        /// <param name="endTime">End time to get candlestick data</param>
        /// <param name="limit">Max number of results</param>
        /// <param name="ct">Cancellation token</param>
        /// <returns>The candlestick data for the provided symbol</returns>
        public async Task<WebCallResult<IEnumerable<IBinanceKline>>> GetKlinesAsync(string symbol, KlineInterval interval, DateTime? startTime = null, DateTime? endTime = null, int? limit = null, CancellationToken ct = default)
        {
            symbol.ValidateBinanceSymbol();
            limit?.ValidateIntBetween(nameof(limit), 1, 1000);
            var parameters = new Dictionary<string, object> {
                { "symbol", symbol },
                { "interval", JsonConvert.SerializeObject(interval, new KlineIntervalConverter(false)) }
            };
            parameters.AddOptionalParameter("startTime", startTime != null ? BinanceClient.ToUnixTimestamp(startTime.Value).ToString(CultureInfo.InvariantCulture) : null);
            parameters.AddOptionalParameter("endTime", endTime != null ? BinanceClient.ToUnixTimestamp(endTime.Value).ToString(CultureInfo.InvariantCulture) : null);
            parameters.AddOptionalParameter("limit", limit?.ToString(CultureInfo.InvariantCulture));

            var result = await _baseClient.SendRequestInternal<IEnumerable<BinanceSpotKline>>(_baseClient.GetUrlSpot(klinesEndpoint, api, publicVersion), HttpMethod.Get, ct, parameters).ConfigureAwait(false);
            return result.As<IEnumerable<IBinanceKline>>(result.Data); 
        }

        #endregion

        #region Current Average Price

        /// <summary>
        /// Gets current average price for a symbol
        /// </summary>
        /// <param name="symbol">The symbol to get the data for</param>
        /// <param name="ct">Cancellation token</param>
        /// <returns></returns>
        public async Task<WebCallResult<BinanceAveragePrice>> GetCurrentAvgPriceAsync(string symbol, CancellationToken ct = default)
        {
            symbol.ValidateBinanceSymbol();
            var parameters = new Dictionary<string, object> { { "symbol", symbol } };

            return await _baseClient.SendRequestInternal<BinanceAveragePrice>(_baseClient.GetUrlSpot(averagePriceEndpoint, api, publicVersion), HttpMethod.Get, ct, parameters).ConfigureAwait(false);
        }

        #endregion

        #region 24hr Ticker Price Change Statistics

        /// <summary>
        /// Get data regarding the last 24 hours for the provided symbol
        /// </summary>
        /// <param name="symbol">The symbol to get the data for</param>
        /// <param name="ct">Cancellation token</param>
        /// <returns>Data over the last 24 hours</returns>
        public async Task<WebCallResult<IBinanceTick>> Get24HPriceAsync(string symbol, CancellationToken ct = default)
        {
            symbol.ValidateBinanceSymbol();
            var parameters = new Dictionary<string, object> { { "symbol", symbol } };

            var result = await _baseClient.SendRequestInternal<Binance24HPrice>(_baseClient.GetUrlSpot(price24HEndpoint, api, publicVersion), HttpMethod.Get, ct, parameters).ConfigureAwait(false);
            return result.As<IBinanceTick>(result.Data);
        }

        /// <summary>
        /// Get data regarding the last 24 hours for all symbols
        /// </summary>
        /// <param name="ct">Cancellation token</param>
        /// <returns>List of data over the last 24 hours</returns>
        public async Task<WebCallResult<IEnumerable<IBinanceTick>>> Get24HPricesAsync(CancellationToken ct = default)
        {
            var result = await _baseClient.SendRequestInternal<IEnumerable<Binance24HPrice>>(_baseClient.GetUrlSpot(price24HEndpoint, api, publicVersion), HttpMethod.Get, ct).ConfigureAwait(false);
            return result.As<IEnumerable<IBinanceTick>>(result.Data);
        }

        #endregion

        #region Symbol Price Ticker

        /// <summary>
        /// Gets the price of a symbol
        /// </summary>
        /// <param name="symbol">The symbol to get the price for</param>
        /// <param name="ct">Cancellation token</param>
        /// <returns>Price of symbol</returns>
        public async Task<WebCallResult<BinancePrice>> GetPriceAsync(string symbol, CancellationToken ct = default)
        {
            symbol.ValidateBinanceSymbol();
            var parameters = new Dictionary<string, object>
            {
                { "symbol", symbol }
            };

            return await _baseClient.SendRequestInternal<BinancePrice>(_baseClient.GetUrlSpot(allPricesEndpoint, api, publicVersion), HttpMethod.Get, ct, parameters).ConfigureAwait(false);
        }

        /// <summary>
        /// Get a list of the prices of all symbols
        /// </summary>
        /// <param name="ct">Cancellation token</param>
        /// <returns>List of prices</returns>
        public async Task<WebCallResult<IEnumerable<BinancePrice>>> GetPricesAsync(CancellationToken ct = default)
        {
            return await _baseClient.SendRequestInternal<IEnumerable<BinancePrice>>(_baseClient.GetUrlSpot(allPricesEndpoint, api, publicVersion), HttpMethod.Get, ct).ConfigureAwait(false);
        }

        #endregion

        #region Symbol Order Book Ticker

        /// <summary>
        /// Gets the best price/quantity on the order book for a symbol.
        /// </summary>
        /// <param name="symbol">Symbol to get book price for</param>
        /// <param name="ct">Cancellation token</param>
        /// <returns>List of book prices</returns>
        public async Task<WebCallResult<BinanceBookPrice>> GetBookPriceAsync(string symbol, CancellationToken ct = default)
        {
            symbol.ValidateBinanceSymbol();
            var parameters = new Dictionary<string, object> { { "symbol", symbol } };

            return await _baseClient.SendRequestInternal<BinanceBookPrice>(_baseClient.GetUrlSpot(bookPricesEndpoint, api, publicVersion), HttpMethod.Get, ct, parameters).ConfigureAwait(false);
        }

        /// <summary>
        /// Gets the best price/quantity on the order book for all symbols.
        /// </summary>
        /// <param name="ct">Cancellation token</param>
        /// <returns>List of book prices</returns>
        public async Task<WebCallResult<IEnumerable<BinanceBookPrice>>> GetAllBookPricesAsync(CancellationToken ct = default)
        {
            return await _baseClient.SendRequestInternal<IEnumerable<BinanceBookPrice>>(_baseClient.GetUrlSpot(bookPricesEndpoint, api, publicVersion), HttpMethod.Get, ct).ConfigureAwait(false);
        }

        #endregion

        #region GetTradeFee
        
        /// <summary>
        /// Gets the trade fee for a symbol
        /// </summary>
        /// <param name="symbol">Symbol to get withdrawal fee for</param>
        /// <param name="receiveWindow">The receive window for which this request is active. When the request takes longer than this to complete the server will reject the request</param>
        /// <param name="ct">Cancellation token</param>
        /// <returns>Trade fees</returns>
        public async Task<WebCallResult<IEnumerable<BinanceTradeFee>>> GetTradeFeeAsync(string? symbol = null, int? receiveWindow = null, CancellationToken ct = default)
        {
            symbol?.ValidateBinanceSymbol();
            var timestampResult = await _baseClient.CheckAutoTimestamp(ct).ConfigureAwait(false);
            if (!timestampResult)
                return new WebCallResult<IEnumerable<BinanceTradeFee>>(timestampResult.ResponseStatusCode, timestampResult.ResponseHeaders, null, timestampResult.Error);

            var parameters = new Dictionary<string, object>
            {
                { "timestamp", _baseClient.GetTimestamp() }
            };
            parameters.AddOptionalParameter("symbol", symbol);
            parameters.AddOptionalParameter("recvWindow", receiveWindow?.ToString(CultureInfo.InvariantCulture) ?? _baseClient.DefaultReceiveWindow.TotalMilliseconds.ToString(CultureInfo.InvariantCulture));

<<<<<<< HEAD
            var result = await _baseClient.SendRequestInternal<BinanceTradeFeeWrapper>(_baseClient.GetUrlSpot(tradeFeeEndpoint, "wapi", "3"), HttpMethod.Get, ct, parameters, true).ConfigureAwait(false);
            if (!result)
                return new WebCallResult<IEnumerable<BinanceTradeFee>>(result.ResponseStatusCode, result.ResponseHeaders, null, result.Error);

            return result.As(result.Data.Data);            
=======
            var result = await _baseClient.SendRequestInternal<IEnumerable<BinanceTradeFee>>(_baseClient.GetUrlSpot(tradeFeeEndpoint, "sapi", "1"), HttpMethod.Get, ct, parameters, true).ConfigureAwait(false);
            return result;
>>>>>>> f4775c4b
        }

        #endregion
    }
}<|MERGE_RESOLUTION|>--- conflicted
+++ resolved
@@ -299,16 +299,8 @@
             parameters.AddOptionalParameter("symbol", symbol);
             parameters.AddOptionalParameter("recvWindow", receiveWindow?.ToString(CultureInfo.InvariantCulture) ?? _baseClient.DefaultReceiveWindow.TotalMilliseconds.ToString(CultureInfo.InvariantCulture));
 
-<<<<<<< HEAD
-            var result = await _baseClient.SendRequestInternal<BinanceTradeFeeWrapper>(_baseClient.GetUrlSpot(tradeFeeEndpoint, "wapi", "3"), HttpMethod.Get, ct, parameters, true).ConfigureAwait(false);
-            if (!result)
-                return new WebCallResult<IEnumerable<BinanceTradeFee>>(result.ResponseStatusCode, result.ResponseHeaders, null, result.Error);
-
-            return result.As(result.Data.Data);            
-=======
             var result = await _baseClient.SendRequestInternal<IEnumerable<BinanceTradeFee>>(_baseClient.GetUrlSpot(tradeFeeEndpoint, "sapi", "1"), HttpMethod.Get, ct, parameters, true).ConfigureAwait(false);
             return result;
->>>>>>> f4775c4b
         }
 
         #endregion

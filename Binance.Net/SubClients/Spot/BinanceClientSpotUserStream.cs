﻿using System.Collections.Generic;
using System.Net.Http;
using System.Threading;
using System.Threading.Tasks;
using Binance.Net.Interfaces.SubClients;
using Binance.Net.Objects.Spot.UserData;
using CryptoExchange.Net;
using CryptoExchange.Net.Objects;

namespace Binance.Net.SubClients.Spot
{
    /// <summary>
    /// Spot user stream endpoints
    /// </summary>
    public class BinanceClientSpotUserStream : IBinanceClientUserStream
    {
        private const string getListenKeyEndpoint = "userDataStream";
        private const string keepListenKeyAliveEndpoint = "userDataStream";
        private const string closeListenKeyEndpoint = "userDataStream";
        
        private const string api = "api";
        private const string userDataStreamVersion = "1";

        private readonly BinanceClient _baseClient;

        internal BinanceClientSpotUserStream(BinanceClient baseClient)
        {
            _baseClient = baseClient;
        }


        #region Create a ListenKey 
        /// <summary>
        /// Starts a user stream by requesting a listen key. This listen key can be used in subsequent requests to BinanceSocketClient.Spot.SubscribeToUserDataUpdates. The stream will close after 60 minutes unless a keep alive is send.
        /// </summary>
        /// <param name="ct">Cancellation token</param>
        /// <returns>Listen key</returns>
        public async Task<WebCallResult<string>> StartUserStreamAsync(CancellationToken ct = default)
        {
            var timestampResult = await _baseClient.CheckAutoTimestamp(ct).ConfigureAwait(false);
            if (!timestampResult)
                return new WebCallResult<string>(timestampResult.ResponseStatusCode, timestampResult.ResponseHeaders, null, timestampResult.Error);

            var result = await _baseClient.SendRequestInternal<BinanceListenKey>(_baseClient.GetUrlSpot(getListenKeyEndpoint, api, userDataStreamVersion), HttpMethod.Post, ct).ConfigureAwait(false);
            return result.As(result.Data?.ListenKey);
        }

        #endregion

        #region Ping/Keep-alive a ListenKey

        /// <summary>
        /// Sends a keep alive for the current user stream listen key to keep the stream from closing. Stream auto closes after 60 minutes if no keep alive is send. 30 minute interval for keep alive is recommended.
        /// </summary>
        /// <param name="listenKey">The listen key to keep alive</param>
        /// <param name="ct">Cancellation token</param>
        /// <returns></returns>
        public async Task<WebCallResult<object>> KeepAliveUserStreamAsync(string listenKey, CancellationToken ct = default)
        {
            listenKey.ValidateNotNull(nameof(listenKey));
            var timestampResult = await _baseClient.CheckAutoTimestamp(ct).ConfigureAwait(false);
            if (!timestampResult)
                return new WebCallResult<object>(timestampResult.ResponseStatusCode, timestampResult.ResponseHeaders, null, timestampResult.Error);

            var parameters = new Dictionary<string, object>
            {
                { "listenKey", listenKey }
            };

            return await _baseClient.SendRequestInternal<object>(_baseClient.GetUrlSpot(keepListenKeyAliveEndpoint, api, userDataStreamVersion), HttpMethod.Put, ct, parameters).ConfigureAwait(false);
        }

        #endregion

        #region Invalidate a ListenKey

        /// <summary>
        /// Stops the current user stream
        /// </summary>
        /// <param name="listenKey">The listen key to invalidate</param>
        /// <param name="ct">Cancellation token</param>
        /// <returns></returns>
<<<<<<< HEAD
=======
        public WebCallResult<object> StopUserStream(string listenKey, CancellationToken ct = default) => StopUserStreamAsync(listenKey, ct).Result;

        /// <summary>
        /// Stops the current user stream
        /// </summary>
        /// <param name="listenKey">The listen key to invalidate</param>
        /// <param name="ct">Cancellation token</param>
        /// <returns></returns>
>>>>>>> f4775c4b
        public async Task<WebCallResult<object>> StopUserStreamAsync(string listenKey, CancellationToken ct = default)
        {
            listenKey.ValidateNotNull(nameof(listenKey));
            var timestampResult = await _baseClient.CheckAutoTimestamp(ct).ConfigureAwait(false);
            if (!timestampResult)
                return new WebCallResult<object>(timestampResult.ResponseStatusCode, timestampResult.ResponseHeaders, null, timestampResult.Error);

            var parameters = new Dictionary<string, object>
            {
                { "listenKey", listenKey }
            };

            return await _baseClient.SendRequestInternal<object>(_baseClient.GetUrlSpot(closeListenKeyEndpoint, api, userDataStreamVersion), HttpMethod.Delete, ct, parameters).ConfigureAwait(false);
        }

        #endregion
    }
}<|MERGE_RESOLUTION|>--- conflicted
+++ resolved
@@ -73,24 +73,12 @@
         #endregion
 
         #region Invalidate a ListenKey
-
         /// <summary>
         /// Stops the current user stream
         /// </summary>
         /// <param name="listenKey">The listen key to invalidate</param>
         /// <param name="ct">Cancellation token</param>
         /// <returns></returns>
-<<<<<<< HEAD
-=======
-        public WebCallResult<object> StopUserStream(string listenKey, CancellationToken ct = default) => StopUserStreamAsync(listenKey, ct).Result;
-
-        /// <summary>
-        /// Stops the current user stream
-        /// </summary>
-        /// <param name="listenKey">The listen key to invalidate</param>
-        /// <param name="ct">Cancellation token</param>
-        /// <returns></returns>
->>>>>>> f4775c4b
         public async Task<WebCallResult<object>> StopUserStreamAsync(string listenKey, CancellationToken ct = default)
         {
             listenKey.ValidateNotNull(nameof(listenKey));

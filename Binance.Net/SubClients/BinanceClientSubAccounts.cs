--- conflicted
+++ resolved
@@ -73,23 +73,7 @@
         /// <param name="isFreeze">Is freezed</param>
         /// <param name="ct">Cancellation token</param>
         /// <returns>List of sub accounts</returns>
-<<<<<<< HEAD
-        public async Task<WebCallResult<IEnumerable<BinanceSubAccount>>> GetSubAccountsAsync(string? email = null, SubAccountStatus? accountStatus = null, int? page = null, int? limit = null, int? receiveWindow = null, CancellationToken ct = default)
-=======
-        public WebCallResult<IEnumerable<BinanceSubAccount>> GetSubAccounts(string? email = null, int? page = null, int? limit = null, int? receiveWindow = null, bool? isFreeze = null, CancellationToken ct = default) => GetSubAccountsAsync(email, page, limit, receiveWindow, isFreeze, ct).Result;
-
-        /// <summary>
-        /// Gets a list of sub accounts associated with this master account
-        /// </summary>
-        /// <param name="email">Filter the list by email</param>
-        /// <param name="page">The page of the results</param>
-        /// <param name="limit">The max amount of results to return</param>
-        /// <param name="receiveWindow">The receive window for which this request is active. When the request takes longer than this to complete the server will reject the request</param>
-        /// <param name="isFreeze">Is freezed</param>
-        /// <param name="ct">Cancellation token</param>
-        /// <returns>List of sub accounts</returns>
         public async Task<WebCallResult<IEnumerable<BinanceSubAccount>>> GetSubAccountsAsync(string? email = null, int? page = null, int? limit = null, int? receiveWindow = null, bool? isFreeze = null, CancellationToken ct = default)
->>>>>>> f4775c4b
         {
             var timestampResult = await _baseClient.CheckAutoTimestamp(ct).ConfigureAwait(false);
             if (!timestampResult)
@@ -109,11 +93,7 @@
             if (!result)
                 return new WebCallResult<IEnumerable<BinanceSubAccount>>(result.ResponseStatusCode, result.ResponseHeaders, null, result.Error);
 
-<<<<<<< HEAD
-            return !result.Data.Success ? new WebCallResult<IEnumerable<BinanceSubAccount>>(result.ResponseStatusCode, result.ResponseHeaders, null, new ServerError(result.Data.Message!)) : result.As(result.Data.SubAccounts);
-=======
             return new WebCallResult<IEnumerable<BinanceSubAccount>>(result.ResponseStatusCode, result.ResponseHeaders, result.Data.SubAccounts, null);
->>>>>>> f4775c4b
         }
 
         #endregion
@@ -132,25 +112,7 @@
         /// <param name="receiveWindow">The receive window for which this request is active. When the request takes longer than this to complete the server will reject the request</param>
         /// <param name="ct">Cancellation token</param>
         /// <returns>List of transfers</returns>
-<<<<<<< HEAD
-        public async Task<WebCallResult<IEnumerable<BinanceSubAccountTransfer>>> GetSubAccountTransferHistoryForMasterAsync(string? email = null, DateTime? startTime = null, DateTime? endTime = null, int? page = null, int? limit = null, int? receiveWindow = null, CancellationToken ct = default)
-=======
-        public WebCallResult<IEnumerable<BinanceSubAccountTransfer>> GetSubAccountTransferForMasterHistory(string? fromEmail = null, string? toEmail = null, DateTime? startTime = null, DateTime? endTime = null, int? page = null, int? limit = null, int? receiveWindow = null, CancellationToken ct = default) => GetSubAccountTransferHistoryForMasterAsync(fromEmail, toEmail, startTime, endTime, page, limit, receiveWindow, ct).Result;
-
-        /// <summary>
-        /// Gets the transfer history of a sub account (from the master account) 
-        /// </summary>
-        /// <param name="fromEmail">Filter the history by from email</param>
-        /// <param name="toEmail">Filter the history by to email</param>
-        /// <param name="startTime">Filter the history by startTime</param>
-        /// <param name="endTime">Filter the history by endTime</param>
-        /// <param name="page">The page of the results</param>
-        /// <param name="limit">The max amount of results to return</param>
-        /// <param name="receiveWindow">The receive window for which this request is active. When the request takes longer than this to complete the server will reject the request</param>
-        /// <param name="ct">Cancellation token</param>
-        /// <returns>List of transfers</returns>
         public async Task<WebCallResult<IEnumerable<BinanceSubAccountTransfer>>> GetSubAccountTransferHistoryForMasterAsync(string? fromEmail = null, string ? toEmail = null, DateTime? startTime = null, DateTime? endTime = null, int? page = null, int? limit = null, int? receiveWindow = null, CancellationToken ct = default)
->>>>>>> f4775c4b
         {
             var timestampResult = await _baseClient.CheckAutoTimestamp(ct).ConfigureAwait(false);
             if (!timestampResult)
@@ -167,17 +129,9 @@
             parameters.AddOptionalParameter("page", page?.ToString(CultureInfo.InvariantCulture));
             parameters.AddOptionalParameter("limit", limit?.ToString(CultureInfo.InvariantCulture));
             parameters.AddOptionalParameter("recvWindow", receiveWindow?.ToString(CultureInfo.InvariantCulture) ?? _baseClient.DefaultReceiveWindow.TotalMilliseconds.ToString(CultureInfo.InvariantCulture));
-
-<<<<<<< HEAD
-            var result = await _baseClient.SendRequestInternal<BinanceSubAccountTransferWrapper>(_baseClient.GetUrlSpot(subAccountTransferHistoryEndpoint, "wapi", "3"), HttpMethod.Get, ct, parameters, true).ConfigureAwait(false);
-            if (!result)
-                return new WebCallResult<IEnumerable<BinanceSubAccountTransfer>>(result.ResponseStatusCode, result.ResponseHeaders, null, result.Error);
-
-            return !result.Data.Success ? new WebCallResult<IEnumerable<BinanceSubAccountTransfer>>(result.ResponseStatusCode, result.ResponseHeaders, null, new ServerError(result.Data.Message!)) : result.As(result.Data.Transfers!); ;
-=======
+            
             var result = await _baseClient.SendRequestInternal<IEnumerable<BinanceSubAccountTransfer>>(_baseClient.GetUrlSpot(subAccountTransferHistoryEndpoint, "sapi", "1"), HttpMethod.Get, ct, parameters, true).ConfigureAwait(false);
             return result;
->>>>>>> f4775c4b
         }
 
         #endregion

--- conflicted
+++ resolved
@@ -84,7 +84,6 @@
         #endregion
 
         #region Invalidate a ListenKey
-
         /// <summary>
         /// Close the user stream for margin account
         /// </summary>
@@ -92,18 +91,6 @@
         /// <param name="listenKey">The listen key to invalidate</param>
         /// <param name="ct">Cancellation token</param>
         /// <returns></returns>
-<<<<<<< HEAD
-=======
-        public WebCallResult<object> CloseIsolatedMarginUserStream(string symbol, string listenKey, CancellationToken ct = default) => CloseIsolatedMarginUserStreamAsync(symbol, listenKey, ct).Result;
-
-        /// <summary>
-        /// Close the user stream for margin account
-        /// </summary>
-        /// <param name="symbol">The isolated symbol</param>
-        /// <param name="listenKey">The listen key to invalidate</param>
-        /// <param name="ct">Cancellation token</param>
-        /// <returns></returns>
->>>>>>> f4775c4b
         public async Task<WebCallResult<object>> CloseIsolatedMarginUserStreamAsync(string symbol, string listenKey, CancellationToken ct = default)
         {
             listenKey.ValidateNotNull(nameof(listenKey));

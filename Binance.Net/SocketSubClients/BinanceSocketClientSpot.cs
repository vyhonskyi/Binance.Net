--- conflicted
+++ resolved
@@ -150,21 +150,6 @@
             await SubscribeToKlineUpdatesAsync(new[] {symbol}, intervals, onMessage).ConfigureAwait(false);
 
         /// <summary>
-        /// Subscribes to the candlestick update stream for the provided symbols and intervals
-        /// </summary>
-        /// <param name="symbols">The symbols</param>
-        /// <param name="interval">The interval of the candlesticks</param>
-        /// <param name="onMessage">The event handler for the received data</param>
-        /// <returns>A stream subscription. This stream subscription can be used to be notified when the socket is disconnected/reconnected</returns>
-        public async Task<CallResult<UpdateSubscription>> SubscribeToKlineUpdatesAsync(IEnumerable<string> symbols,
-            KlineInterval interval, Action<DataEvent<IBinanceStreamKlineData>> onMessage)
-        {
-            symbols.ValidateNotNull(nameof(symbols));
-            foreach (var symbol in symbols)
-                symbol.ValidateBinanceSymbol();
-
-<<<<<<< HEAD
-        /// <summary>
         /// Subscribes to the candlestick update stream for the provided symbols and interval
         /// </summary>
         /// <param name="symbols">The symbols</param>
@@ -176,16 +161,6 @@
             await SubscribeToKlineUpdatesAsync(symbols, new[] { interval }, onMessage).ConfigureAwait(false);
 
         /// <summary>
-=======
-            var handler = new Action<DataEvent<BinanceCombinedStream<BinanceStreamKlineData>>>(data => onMessage(data.As<IBinanceStreamKlineData>(data.Data.Data, data.Data.Stream)));
-            symbols = symbols.Select(a =>
-                a.ToLower(CultureInfo.InvariantCulture) + klineStreamEndpoint + "_" +
-                JsonConvert.SerializeObject(interval, new KlineIntervalConverter(false))).ToArray();
-            return await Subscribe(symbols, handler).ConfigureAwait(false);
-		}
-		
-		/// <summary>
->>>>>>> 24936b64
         /// Subscribes to the candlestick update stream for the provided symbols and intervals
         /// </summary>
         /// <param name="symbols">The symbols</param>

--- conflicted
+++ resolved
@@ -134,27 +134,10 @@
         /// <param name="interval">The interval of the candlesticks</param>
         /// <param name="onMessage">The event handler for the received data</param>
         /// <returns>A stream subscription. This stream subscription can be used to be notified when the socket is disconnected/reconnected</returns>
-<<<<<<< HEAD
         public async Task<CallResult<UpdateSubscription>> SubscribeToKlineUpdatesAsync(string symbol,
             KlineInterval interval, Action<DataEvent<IBinanceStreamKlineData>> onMessage) =>
             await SubscribeToKlineUpdatesAsync(new[] {symbol}, interval, onMessage).ConfigureAwait(false);
 
-=======
-        public CallResult<UpdateSubscription> SubscribeToKlineUpdates(string symbol, KlineInterval interval,
-            Action<IBinanceStreamKlineData> onMessage) =>
-            SubscribeToKlineUpdatesAsync(symbol, interval, onMessage).Result;
-
-        /// <summary>
-        /// Subscribes to the candlestick update stream for the provided symbol and interval
-        /// </summary>
-        /// <param name="symbol">The symbol</param>
-        /// <param name="interval">The interval of the candlesticks</param>
-        /// <param name="onMessage">The event handler for the received data</param>
-        /// <returns>A stream subscription. This stream subscription can be used to be notified when the socket is disconnected/reconnected</returns>
-        public async Task<CallResult<UpdateSubscription>> SubscribeToKlineUpdatesAsync(string symbol,
-            KlineInterval interval, Action<IBinanceStreamKlineData> onMessage) =>
-            await SubscribeToKlineUpdatesAsync(new[] {symbol}, new[] {interval}, onMessage).ConfigureAwait(false);
-
         /// <summary>
         /// Subscribes to the candlestick update stream for the provided symbol and intervals
         /// </summary>
@@ -167,49 +150,46 @@
             await SubscribeToKlineUpdatesAsync(new[] {symbol}, intervals, onMessage).ConfigureAwait(false);
 
         /// <summary>
-        /// Subscribes to the candlestick update stream for the provided symbols and interval
+        /// Subscribes to the candlestick update stream for the provided symbols and intervals
         /// </summary>
         /// <param name="symbols">The symbols</param>
         /// <param name="interval">The interval of the candlesticks</param>
         /// <param name="onMessage">The event handler for the received data</param>
         /// <returns>A stream subscription. This stream subscription can be used to be notified when the socket is disconnected/reconnected</returns>
-        public CallResult<UpdateSubscription> SubscribeToKlineUpdates(IEnumerable<string> symbols,
-            KlineInterval interval, Action<IBinanceStreamKlineData> onMessage) =>
-            SubscribeToKlineUpdatesAsync(symbols, new [] {interval}, onMessage).Result;
-
->>>>>>> f4775c4b
-        /// <summary>
-        /// Subscribes to the candlestick update stream for the provided symbols and intervals
-        /// </summary>
-        /// <param name="symbols">The symbols</param>
-        /// <param name="intervals">The intervals of the candlesticks</param>
-        /// <param name="onMessage">The event handler for the received data</param>
-        /// <returns>A stream subscription. This stream subscription can be used to be notified when the socket is disconnected/reconnected</returns>
         public async Task<CallResult<UpdateSubscription>> SubscribeToKlineUpdatesAsync(IEnumerable<string> symbols,
-<<<<<<< HEAD
             KlineInterval interval, Action<DataEvent<IBinanceStreamKlineData>> onMessage)
-=======
-            IEnumerable<KlineInterval> intervals, Action<IBinanceStreamKlineData> onMessage)
->>>>>>> f4775c4b
-        {
-            symbols.ValidateNotNull(nameof(symbols));
-            foreach (var symbol in symbols)
-                symbol.ValidateBinanceSymbol();
-
-<<<<<<< HEAD
+        {
+            symbols.ValidateNotNull(nameof(symbols));
+            foreach (var symbol in symbols)
+                symbol.ValidateBinanceSymbol();
+
             var handler = new Action<DataEvent<BinanceCombinedStream<BinanceStreamKlineData>>>(data => onMessage(data.As<IBinanceStreamKlineData>(data.Data.Data, data.Data.Stream)));
             symbols = symbols.Select(a =>
                 a.ToLower(CultureInfo.InvariantCulture) + klineStreamEndpoint + "_" +
                 JsonConvert.SerializeObject(interval, new KlineIntervalConverter(false))).ToArray();
             return await Subscribe(symbols, handler).ConfigureAwait(false);
-=======
+		}
+		
+		/// <summary>
+        /// Subscribes to the candlestick update stream for the provided symbols and intervals
+        /// </summary>
+        /// <param name="symbols">The symbols</param>
+        /// <param name="intervals">The intervals of the candlesticks</param>
+        /// <param name="onMessage">The event handler for the received data</param>
+        /// <returns>A stream subscription. This stream subscription can be used to be notified when the socket is disconnected/reconnected</returns>
+        public async Task<CallResult<UpdateSubscription>> SubscribeToKlineUpdatesAsync(IEnumerable<string> symbols,
+            IEnumerable<KlineInterval> intervals, Action<DataEvent<IBinanceStreamKlineData>> onMessage)
+        {
+            symbols.ValidateNotNull(nameof(symbols));
+            foreach (var symbol in symbols)
+                symbol.ValidateBinanceSymbol();
+			
             var handler = new Action<BinanceCombinedStream<BinanceStreamKlineData>>(data => onMessage(data.Data));
             symbols = symbols.SelectMany(a =>
                 intervals.Select(i => 
                     a.ToLower(CultureInfo.InvariantCulture) + klineStreamEndpoint + "_" +
                     JsonConvert.SerializeObject(i, new KlineIntervalConverter(false)))).ToArray();
             return await Subscribe(string.Join("/", symbols), true, handler).ConfigureAwait(false);
->>>>>>> f4775c4b
         }
 
         #endregion

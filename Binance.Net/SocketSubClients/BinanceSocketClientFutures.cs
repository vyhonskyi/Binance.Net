--- conflicted
+++ resolved
@@ -87,29 +87,19 @@
         #region Kline streams
         /// <inheritdoc />
         public abstract Task<CallResult<UpdateSubscription>> SubscribeToKlineUpdatesAsync(string symbol, KlineInterval interval,
-<<<<<<< HEAD
-            Action<DataEvent<IBinanceStreamKlineData>> onMessage);
-
-        /// <inheritdoc />
-        public abstract Task<CallResult<UpdateSubscription>> SubscribeToKlineUpdatesAsync(IEnumerable<string> symbols,
+            Action<IBinanceStreamKlineData> onMessage);
+
+		/// <inheritdoc />
+		public abstract Task<CallResult<UpdateSubscription>> SubscribeToKlineUpdatesAsync(IEnumerable<string> symbols,
             KlineInterval interval, Action<DataEvent<IBinanceStreamKlineData>> onMessage);
-=======
-            Action<IBinanceStreamKlineData> onMessage);
-
-
+			
         /// <inheritdoc />
         public abstract Task<CallResult<UpdateSubscription>> SubscribeToKlineUpdatesAsync(string symbol, IEnumerable<KlineInterval> intervals,
             Action<IBinanceStreamKlineData> onMessage);
 
         /// <inheritdoc />
-        public abstract CallResult<UpdateSubscription> SubscribeToKlineUpdates(IEnumerable<string> symbols,
-            KlineInterval interval, Action<IBinanceStreamKlineData> onMessage);
-
-        /// <inheritdoc />
         public abstract Task<CallResult<UpdateSubscription>> SubscribeToKlineUpdatesAsync(IEnumerable<string> symbols,
             IEnumerable<KlineInterval> intervals, Action<IBinanceStreamKlineData> onMessage);
-        
->>>>>>> f4775c4b
 
         #endregion
 
@@ -339,27 +329,6 @@
         /// Subscribes to the account update stream. Prior to using this, the BinanceClient.Futures.UserStreams.StartUserStream method should be called.
         /// </summary>
         /// <param name="listenKey">Listen key retrieved by the StartUserStream method</param>
-<<<<<<< HEAD
-=======
-        /// <param name="onLeverageUpdate">The event handler for leverage changed update</param>
-        /// <param name="onMarginUpdate">The event handler for whenever a margin has changed</param>
-        /// <param name="onAccountUpdate">The event handler for whenever an account update is received</param>
-        /// <param name="onOrderUpdate">The event handler for whenever an order status update is received</param>
-        /// <param name="onListenKeyExpired">Responds when the listen key for the stream has expired. Initiate a new instance of the stream here</param>
-        /// <returns>A stream subscription. This stream subscription can be used to be notified when the socket is disconnected/reconnected</returns>
-        public CallResult<UpdateSubscription> SubscribeToUserDataUpdates(
-            string listenKey,
-            Action<BinanceFuturesStreamConfigUpdate>? onLeverageUpdate,
-            Action<BinanceFuturesStreamMarginUpdate>? onMarginUpdate,
-            Action<BinanceFuturesStreamAccountUpdate>? onAccountUpdate,
-            Action<BinanceFuturesStreamOrderUpdate>? onOrderUpdate,
-            Action<BinanceStreamEvent> onListenKeyExpired) => SubscribeToUserDataUpdatesAsync(listenKey, onLeverageUpdate, onMarginUpdate, onAccountUpdate, onOrderUpdate, onListenKeyExpired).Result;
-
-        /// <summary>
-        /// Subscribes to the account update stream. Prior to using this, the BinanceClient.Futures.UserStreams.StartUserStream method should be called.
-        /// </summary>
-        /// <param name="listenKey">Listen key retrieved by the StartUserStream method</param>
->>>>>>> f4775c4b
         /// <param name="onConfigUpdate">The event handler for leverage changed update</param>
         /// <param name="onMarginUpdate">The event handler for whenever a margin has changed</param>
         /// <param name="onAccountUpdate">The event handler for whenever an account update is received</param>
@@ -368,19 +337,11 @@
         /// <returns>A stream subscription. This stream subscription can be used to be notified when the socket is disconnected/reconnected</returns>
         public async Task<CallResult<UpdateSubscription>> SubscribeToUserDataUpdatesAsync(
             string listenKey,
-<<<<<<< HEAD
             Action<DataEvent<BinanceFuturesStreamConfigUpdate>>? onConfigUpdate,
             Action<DataEvent<BinanceFuturesStreamMarginUpdate>>? onMarginUpdate,
             Action<DataEvent<BinanceFuturesStreamAccountUpdate>>? onAccountUpdate,
             Action<DataEvent<BinanceFuturesStreamOrderUpdate>>? onOrderUpdate,
             Action<DataEvent<BinanceStreamEvent>>? onListenKeyExpired)
-=======
-            Action<BinanceFuturesStreamConfigUpdate>? onConfigUpdate,
-            Action<BinanceFuturesStreamMarginUpdate>? onMarginUpdate,
-            Action<BinanceFuturesStreamAccountUpdate>? onAccountUpdate,
-            Action<BinanceFuturesStreamOrderUpdate>? onOrderUpdate,
-            Action<BinanceStreamEvent> onListenKeyExpired)
->>>>>>> f4775c4b
         {
             listenKey.ValidateNotNull(nameof(listenKey));
 
@@ -398,11 +359,7 @@
                         {
                             var result = BaseClient.DeserializeInternal<BinanceFuturesStreamConfigUpdate>(token, false);
                             if (result)
-<<<<<<< HEAD
                                 onConfigUpdate?.Invoke(data.As(result.Data));
-=======
-                                onConfigUpdate?.Invoke(result.Data);
->>>>>>> f4775c4b
                             else
                                 Log.Write(LogLevel.Warning, "Couldn't deserialize data received from config stream: " + result.Error);
 

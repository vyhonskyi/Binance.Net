# Binance.Net
![Build status](https://travis-ci.org/JKorf/Binance.Net.svg?branch=master) ![Nuget version](https://img.shields.io/nuget/v/binance.net.svg)  ![Nuget downloads](https://img.shields.io/nuget/dt/Binance.Net.svg)

Binance.Net is a wrapper around the Binance API as described on [Binance](https://binance-docs.github.io/apidocs/spot/en/#change-log), including all features the API provides using clear and readable objects. The library support the spot, (isolated) margin and futures API's, both the REST and websocket API's.

**If you think something is broken, something is missing or have any questions, please open an [Issue](https://github.com/JKorf/Binance.Net/issues)**

## CryptoExchange.Net
This library is build upon the CryptoExchange.Net library, make sure to check out the documentation on that for basic usage: [docs](https://github.com/JKorf/CryptoExchange.Net)

## Donations
I develop and maintain this package on my own for free in my spare time. Donations are greatly appreciated. If you prefer to donate any other currency please contact me.

**Btc**:  12KwZk3r2Y3JZ2uMULcjqqBvXmpDwjhhQS  
**Eth**:  0x069176ca1a4b1d6e0b7901a6bc0dbf3bb0bf5cc2  
**Nano**: xrb_1ocs3hbp561ef76eoctjwg85w5ugr8wgimkj8mfhoyqbx4s1pbc74zggw7gs  

## Discord
<<<<<<< HEAD
A Discord server is available [here](https://discord.gg/MSpeEtSY8t). Feel free to join for discussion and/or questions around the CryptoExchange.Net and implementation libraries.
=======
A Discord server is available [here](https://discord.gg/MSpeEtSY8t). For discussion and/or questions around the CryptoExchange.Net and implementation libraries, feel free to join.

>>>>>>> f4775c4b

## Getting started
Make sure you have installed the Binance.Net [Nuget](https://www.nuget.org/packages/Binance.Net/) package and add `using Binance.Net` to your usings.  You now have access to 2 clients:  
**BinanceClient**  
The client to interact with the Binance REST API. Getting prices:
````C#
var client = new BinanceClient(new BinanceClientOptions(){
 // Specify options for the client
});
var callResult = await client.Spot.Market.GetPricesAsync();
// Make sure to check if the call was successful
if(!callResult.Success)
{
  // Call failed, check callResult.Error for more info
}
else
{
  // Call succeeded, callResult.Data will have the resulting data
}
````

Placing an order:
````C#
var client = new BinanceClient(new BinanceClientOptions(){
 // Specify options for the client
 ApiCredentials = new ApiCredentials("Key", "Secret")
});
var callResult = await client.Spot.Order.PlaceOrderAsync("BTCUSDT", OrderSide.Buy, OrderType.Limit, quantity: 10, price: 50, timeInForce: TimeInForce.GoodTillCancel);
// Make sure to check if the call was successful
if(!callResult.Success)
{
  // Call failed, check callResult.Error for more info
}
else
{
  // Call succeeded, callResult.Data will have the resulting data
}
````

Since the Binance API is quite large the `BinanceClient` has been split in multiple sub clients to make it easier to find the correct endpoints:  
`client.General`: General account endpoints  
`client.SubAccount`: Subaccount managing endpoints  
`client.Margin`: (Isolated) margin trading endpoints  
`client.Spot`: Spot trading endpoints  
`client.Lending`: Lending endpoints  
`client.Mining`: Mining endpoints  
`client.WithdrawDeposit`: Endpoints regarding withdrawing/depositing  
`client.Brokerage`: Brokerage endpoints  
`client.FuturesUsdt`: USD-M futures trading endpoints  
`client.FuturesCoin`: Coin-M futures trading endpoints  
`client.Blvt`: Leveraged tokens endpoints  
`client.BSwap`: Liquidity swap endpoints  

The trading Spot, Margin, USD futures and Coin futures sub client are once again separated in different categories. The categories are the same for these sub clients, for example the Spot categories:  
`client.Spot.System`: General endpoints for Spot trading  
`client.Spot.Market`: Endpoints for getting market data  
`client.Spot.Order`: Endpoints for placing and requesting orders  
`client.Spot.UserStream`: Endpoints for starting/stopping the user stream in the `BinanceSocketClient`   
`client.Spot.Futures`: Endpoints for futures interaction

**BinanceSocketClient**
The client to interact with the Binance websocket API. Basic usage:
````C#
var client = new BinanceSocketClient(new BinanceSocketClientOptions()
{
  // Specify options for the client
});
var subscribeResult = client.Spot.SubscribeToAllSymbolMiniTickerUpdatesAsync(data => {
  // Handle data when it is received
});
// Make sure to check if the subscritpion was successful
if(!subscribeResult.Success)
{
  // Subscription failed, check callResult.Error for more info
}
else
{
  // Subscription succeeded, the handler will start receiving data when it is available
}
````

The `BinanceSocketClient` is also separated in different sub clients:  
`socketClient.Spot`: Subscriptions for the Spot API  
`socketClient.FuturesUsdt`: Subscriptions for the USD-M futures API  
`socketClient.FuturesCoin`: Subscriptions for the Coin-M futures API  
`socketClient.Blvt`: Subscriptions for the leveraged tokens API  

## User data streams
The `BinanceSocketClient` allows you to subscribe to user data (balances, orders, etc) updates using the `SubscribeToUserDataUpdatesAsync` method. This method needs a `listenKey` parameter which can be obtained via the `BinanceClient`:

````C#
var listenKeyResult = await binanceClient.Spot.UserStream.StartUserStreamAsync();
if(!listenKeyResult.Success)
{
    // Handle error
    return;
}

var subscribeResult = await binanceSocketClient.Spot.SubscribeToUserDataUpdatesAsync(listenKeyResult.Data, null, null, null, null);
if (!subscribeResult.Success)
{
    // Handle error
    return;
}
````

Once the connection is established like this the `binanceClient.Spot.UserStream.KeepAliveUserStreamAsync` method should be called periodically (advised is once every 30 minutes) with the listen key to ensure the connection stays alive. 

## Client options
For the basic client options see also the CryptoExchange.Net [docs](https://github.com/JKorf/CryptoExchange.Net#client-options). The here listed options are the options specific for Binance.Net.
**BinanceClientOptions**
| Property | Description | Default |
| ----------- | ----------- | ---------|
|`BaseAddressUsdtFutures`|The base address for the USD-M futures API|`https://fapi.binance.com`
|`BaseAddressCoinFutures`|The base address for the Coin-M futures API|`https://dapi.binance.com`
|`AutoTimestamp`|Enable or disable auto syncing the request timestamp. See the Timestamping [docs](#timestamping).|`true`
|`AutoTimestampRecalculationInterval`|After which time the auto timestamp value should be recalculated|`TimeSpan.FromHours(3)`
|`TimestampOffset`|A fixed offset for the timestamp|`TimeSpan.Zero`
|`TradeRulesBehaviour`|If/How to apply trading rules. If not set to `None` the library will check order placements for errors before sending them to the server, based on the exchange rules specified in the GetExchangeInfoAysnc result|`TradeRulesBehaviour.None`
|TradeRulesUpdateInterval|When `TradeRulesBehaviour` is not `None` this specifies how often the trade rules should be updated from the server|`TimeSpan.FromMinutes(60)`
|`ReceiveWindow`|The default value for the `ReceiveWindow` parameter when sending requests to protected endpoints. It specifies the max time between the timestamp in the request and the Binance server time before throwing an error | `TimeSpan.FromSeconds(5)`

**BinanceSocketClientOptions**  
| Property | Description | Default |
| ----------- | ----------- | ---------|
|`BaseAddressUsdtFutures`|The base address for the USD-M futures API|`wss://fstream.binance.com`
|`BaseAddressCoinFutures`|The base address for the USD-M futures API|`wss://dstream.binance.com`

## Timestamping
Requests to private endpoints on the Binance API are required to have a timestamp parameter. Binance will check to see if the received timestamp of a request is within a certain timespan vs the Binance server time. The timespan of how much the timestamp parameter is allowed to  differ can be specified using the `recvWindow` parameter on requests to private endpoints.

Because not all computers have exactly the same time this mechanism can cause errors. If for example the client time is 2 minutes earlier than the server time the server will think the request was sent 2 minutes ago since (server time on receive - message timestamp = 2 minutes). This will make Binance reject the message. 

To fix this the `AutoTimestamp` client options was introduced, which requests the server time and compares it to the local client time. The offset this produces will be used to offset the timestamp which is sent to the server in authenticated requests. This works 90% of the time.

Another option is to sync the operating system time more often. For Windows users have reported success using the SP TimeSync tool.

## FAQ
**The user data stream stops sending updates after x time**   
You're probably not calling the KeepAliveUserStreamAsync periodically to keep the user stream alive.

**Does this library support the testnet / Binance.us / any other variant**  
Yes, as long as the API endpoints are the same. Switch by changing the BaseAddress in the client options.

**Timestamp for this request was 1000ms ahead of the server's time / Timestamp for this request is outside of the recvWindow.**  
See Timestamping.

## Release notes
<<<<<<< HEAD
* Version 7.0.0-beta1 - 09 Jul 2021
    * Added symbol filter for GetExchangeInfoAsync
    * Added Async postfix for async methods
    * Updated CryptoExchange.Net

* Version 6.14.0-beta7 - 24 Jun 2021
    * Fixed/updated multiple models

* Version 6.14.0-beta6 - 19 Jun 2021
    * Fixed invalid symbol check on SubscribeToMarkPriceUpdatesAsync
    * Made TimeSync static to prevent re-doing when creating a new client

* Version 6.14.0-beta5 - 07 Jun 2021
    * Added BinanceApiAddresses class containing different api setups for easier
    * Updated CryptoExchange.Net

* Version 6.14.0-beta4 - 31 May 2021
    * Added GetTradingStatusAsync endpoint on USDT futures
    * Added GetMarkPriceKlinesAsync endpoint on futures
    * Added GetProductsAsync endpoint
    * Added GetContinuousContractKlinesAsync endpoint on USDT futures
    * Added PayToMain and MainToPay transfer types
    * Added MultiAssetMode endpoints and fields
    * Removed no longer supported GetLiquidationOrdersAsync futures endpoints
    * Added Assets property to USDT futures GetExchangeInfoAsync model
    * Added BalanceChange to futures account balance stream update

* Version 6.14.0-beta3 - 26 May 2021
    * Removed all non-async calls
    * Updated to CryptoExchange.Net changes

* Version 6.14.0-beta2 - 06 mei 2021
    * Updated CryptoExchange.Net

* Version 6.14.0-beta1 - 30 apr 2021
    * Updated to CryptoExchange.Net 4.0.0-beta1, new websocket implementation

=======
* Version 6.13.4 - 24 Jun 2021
    * Fixed/updated multiple models

>>>>>>> f4775c4b
* Version 6.13.3 - 28 apr 2021
    * Fixed some issues in the IExchangeClient interface
    * Updated ExchangeClient.Net
    * Fixed QueryOCO order id parameter

* Version 6.13.2 - 19 apr 2021
    * Updated CryptoExchange.Net

* Version 6.13.1 - 02 apr 2021
    * Fixed mining endpoints
    * Adjusted TransferSubAccountToSubAccount request
    * Removed invalid symbol check Usdt futures GetKlines

* Version 6.13.0 - 30 mrt 2021
    * Added CancelOpenMarginOrders endpoint
    * Added universal Transfer endpoints
    * Added new mining endpoints
    * Updated futures/loan endpoints to V2
    * Added new subAccount endpoints
    * Added margin GetInterestRateHistory endpoint
    * Updated multiple models
    * Fixed trade rules not applied to Oco orders
    * Fixed mining endpoints not signed
    * Fixed quoteQuantity parameter serialization on GetQuote liquid swap endpoint
    * Fixed GetAssetDetails throwing exception

* Version 6.12.0 - 10 mrt 2021
    * Fixed multiple models

* Version 6.11.1 - 01 mrt 2021
    * Added Nuget SymbolPackage

* Version 6.11.0 - 01 mrt 2021
    * Fixed position models
    * Fixed reduceOnly parameter on PlaceMultipleOrder method
    * Added transactionFeeFlag on Withdraw method
    * Added config for deterministic build
    * Updated CryptoExchange.Net

* Version 6.10.0 - 22 feb 2021
    * IndexPrice added to BinanceFurustMarkPrice
    * Removed deprecated accountInfo update from userDataStream
    * Updated spot Order models

* Version 6.9.1 - 18 feb 2021
    * Fixed inconsistent naming GetPrices

* Version 6.9.0 - 18 feb 2021
    * Updated withdraw models
    * Brokerage API updates
    * Updated GetPrice for coin futures
    * Fixed Swap quantity parameter
    * Added limit parameter to GetDividendRecords

* Version 6.8.2 - 11 feb 2021
    * Fixed more HttpMethods

* Version 6.8.1 - 11 feb 2021
    * Fixed GetOpenOrder endpoint on futures
    * Fixed HttpMethods in subaccount calls

* Version 6.8.0 - 09 feb 2021
    * Fixed stopPrice AutoComply trade rules behavior
    * Fixed position models

* Version 6.7.0 - 05 feb 2021
    * Fixed Mark stream update model
    * Added onLeverageUpdate to futures user stream subscription
    * Updated futures position info models

* Version 6.6.4 - 22 jan 2021
    * Fixed GetSubAccountsFuturesSummary http method
    * Moved FirstUpdateId in order book model
    * Updated for ICommonKline

* Version 6.6.3 - 11 jan 2021
    * Added missing enum values

* Version 6.6.2 - 11 jan 2021
    * Updated futures Symbol models for GetExchangeInfo
    * Updated CryptoExchange.Net
    * Added Pre-Settle symbol status to fix deserialization issue

* Version 6.6.1 - 05 jan 2021
    * Fixed contractType deserialization

* Version 6.6.0 - 05 jan 2021
    * Updated orderbook models
    * Fixed GetExchangeInfo deserialization for Futures

* Version 6.5.0 - 21 dec 2020
    * Updated Brokerage API
    * Fix for SubAccountToSubAccount email parameter serialization
    * Fix for GetSubAccountTransferHistoryForSubAccount using wrong Http method
    * Fix in TradeRules check
    * Updated CryptoExchange.Net, updated IExchangeClient

* Version 6.4.1 - 11 dec 2020
    * Updated CryptoExchange.Net
    * Added IExchangeClient implementation
    * Added missing properties Coin-M Symbol model
    * Added stopPrice checking in AutoComply trade rules behaviour

* Version 6.4.0 - 25 nov 2020
    * Fixed futures book ticker stream data parsing

* Version 6.3.7 - 24 nov 2020
    * Fix parsing of single bracket in GetBrackets
    * Added MaxPosition filter in GetExchangeInfo

* Version 6.3.6 - 19 nov 2020
    * Fixed reference in package

* Version 6.3.5 - 19 nov 2020
    * Added PendingTrade status to futures symbol status mapping
    * Added BNB burn toggle endpoints
    * Added Composite index endpoint to USDT futures
    * Added Composite index stream to USDT futures
    * Added archived parameter for margin loan/repay/interestHistory queries

* Version 6.3.4 - 16 nov 2020
    * Added missig TimeInForce mapping
    * Added missing orderResponseType parameter to futures PlaceOrder

* Version 6.3.3 - 09 nov 2020
    * Updated check for valid Binance symbol
    * Fixed ModifyPositionMode result symbol

* Version 6.3.2 - 23 okt 2020
    * Re-added locking when signing messages to prevent issues when multithreading

* Version 6.3.1 - 22 okt 2020
    * Added missing Interval property on stream kline updates

* Version 6.3.0 - 20 Oct 2020
    * Added BSwap endpoints
    * Added BLVT endpoints
    * Fixed incomeType parameter on GetIncomeHistory
    * Added BorrowLimit property to GetMaxBorrowAmount
    * Added Coin-M futures support for sub-account transfer
    * Added ids to lending borrow/repay results
    * Added ChangeToDailyPosition endpoint
    * Updated Regular to Activity in savings endpoints

* Version 6.2.0 - 08 Oct 2020
    * Added missing transaction timestamp on future user streams
    * Updated book price models
    * Update CryptoExchange.Net

* Version 6.1.0 - 06 Oct 2020
    * Fixed future trade timestamps
    * Fixed some decimal serialization culture issues
    * Updated future user streams to include timestamps
    * Fixed used weight parsing
    * Brokerage API update

* Version 6.0.2 - 17 Sep 2020
    * Fix for socket client receiving intermittent byte data
    * Updated market data interfaces to support inheritance

* Version 6.0.1 - 09 Sep 2020
    * Fixed missing properties in stream kline models

* Version 6.0.0 - 09 Sep 2020
    * Added future transfer endpoints
    * Added cross-collateral endpoints
    * Refactored volume properties to properly be named base/quote
    * Fixed isolated margin all symbols endpoint

* Version 6.0.0-beta.6 - 31 Aug 2020
    * Combined futures userstream Balance and Position update handlers, UpdateReason property added

* Version 6.0.0-beta.5 - 28 Aug 2020
    * Fixed futures order update wrong JsonConverter

* Version 6.0.0-beta.4 - 28 Aug 2020
    * Added support for Coin-M futures
    * Some refactoring

* Version 6.0.0-beta.3 - 17 Aug 2020
    * Fixed GetAccountInfo endpoint

* Version 6.0.0-beta.2 - 13 Aug 2020
    * Fixed ModifyPositionMargin futures call

* Version 6.0.0-beta.1 - 12 Aug 2020
    * Restructured BinanceClient and BinanceSocketClient to include the futures and brokerage API. Clients are now divided per topic
    * Added isolated margin endpoints
    * Fixed MinNotional checking in trade rules when also adjusting price
    * Added shared interfaces for Futures and Spot market data and market stream subscriptions

* Version 5.1.14 - 03 Aug 2020
    * Added check for MinNotional filter when using AutoComply trade rules behaviour
    * Adjusted bool parameter serialization

* Version 5.1.13 - 27 Jul 2020
	* Updated futures balance, account info, position endpoints to version 2
	* Added missing futures market data endpoints

* Version 5.1.12 - 21 Jul 2020
    * Updated order book models

* Version 5.1.11 - 20 Jul 2020
    * Fixes for future client

* Version 5.1.10 - 07 Jul 2020
    * Fixed datetime conversion for some objects

* Version 5.1.9 - 06 Jul 2020
    * Added CancelMultipleOrders
    * Added CancelAllOrders
    * Added EventTime to OrderBook stream
    * Fixed purchase record conversion

* Version 5.1.8 - 21 Jun 2020
    * Updated CryptoExchange

* Version 5.1.7 - 16 Jun 2020
    * Changed IncomeType to string, Update CryptoExchange.Net

* Version 5.1.6  - 11 Jun 2020
	* Fixed subscribe error on symbols with an `I` caused by unset culture info

* Version 5.1.5 - 07 Jun 2020
	* Fixed serialization/encryption bug

* Version 5.1.4 - 02 Jun 2020
	* Fixed empty request bug

* Version 5.1.3 - 02 Jun 2020
    * Added CancelAllOrders endpoint
    * Added PlaceMultipleOrders endpoint for futures
    * Added BinanceFuturesSymbolOrderBook
    * Added missing Expired order status mapping
    * Added GetBrackets to futures client

* Version 5.1.2 - 26 May 2020
    * Added CancelAllOrdersAfterTimeout futures endpoint
    * Added timestamp to various models
    * Added closePosition paramter for future orders

* Version 5.1.1 - 20 May 2020
    * Fixed ChangeInitialLeverage endpoint
    * Fixed ChangeMarginType endpoint
    * Fixed deserialization error on maxNotionalValue
    * Updated CryptoExchange.Net

* Version 5.1.0 - 20 may 2020
	* Bumped to release version
	* Added missing wallet endpoints
	* Added sub-account endpoints
	* Added savings endpoints

* Version 5.1.0-alpha10 - 08 May 2020
    * Added Brokerage client, various fixes, added some missing parameters

* Version 5.1.0-alpha9 - 01 May 2020
    * Fixed GetExchangeInfo call, merged master

* Version 5.1.0-alpha8 - 19 Mar 2020
    * Futures update

* Version 5.1.0-alpha7 - 16 Mar 2020
    * fixed reference

* Version 5.1.0-alpha6 - 16 Mar 2020
    * Fixed ticker stream

* Version 5.1.0-alpha5 - 16 Mar 2020
    * Futures update

* Version 5.1.0-alpha4 - 06 Mar 2020
    * Actual stream fixes

* Version 5.1.0-alpha3 - 06 Mar 2020
    * Futures stream fixes

* Version 5.1.0-alpha2 - 03 Mar 2020
    * Updated CryptoExchange version

* Version 5.1.0-alpha - 03 Mar 2020
    * First version Futures Api implementation

* Version 5.0.10 - 01 May 2020
    * Fixed filter parsing in GetExchangeInfo

* Version 5.0.9 - 03 Mar 2020
    * Fixed serialization issue on DustTransfer assets parameter

* Version 5.0.8 - 03 Mar 2020
    * Added SideEffectType and MarginBuyBorrow properties
    * Added trade rules check for margin orders

* Version 5.0.7 - 05 Feb 2020
    * Fixed incorrect Invalid symbol error

* Version 5.0.6 - 27 Jan 2020
    * Updated CryptoExchange.Net

* Version 5.0.5 - 23 Jan 2020
    * Added option for custom url

* Version 5.0.4 - 10 Dec 2019
    * Fix for BinanceSymbolOrderBook

* Version 5.0.3 - 13 Nov 2019
    * Updated for new API version
    * Added QuoteOrderQuantity parameter/property
    * Add stream balance update
    * Added precisions to ExchangeInfo symbols

* Version 5.0.1 - 23 Oct 2019
	* Fixed validation for 9 length symbols
	
* Version 5.0.1 - 23 Oct 2019
	* Fixed validation for 5 length symbols

* Version 5.0.0 - 23 Oct 2019
	* See CryptoExchange.Net 3.0 release notes
	* Added input validation
	* Added CancellationToken support to all requests
	* Now using IEnumerable<> for collections
	* Renamed various methods to be more in line with other exchanges
	* Renamed SubscribeToXXXStream to SubscribeToXXXUpdates

* Version 4.3.3 - 06 Oct 2019
    * Added serialization method for BinanceSymbolFilter

* Version 4.3.2 - 25 Sep 2019
    * Added missing AddressTag and TransactionFee properties in withdrawal object

* Version 4.3.1 - 03 Sep 2019
    * Added book ticker stream to socket client

* Version 4.3.0 - 02 Sep 2019
    * Added new Margin endpoints
    * Renamed Query- methods to Get- methods for consistency

* Version 4.2.3 - 29 Aug 2019
    * Added DustTransfer and GetDividendRecords endpoints
    * Added updateInterval parameter to depth streams

* Version 4.2.2 - 20 Aug 2019
    * Added missing margin endpoints
    * IndicatorType to enum

* Version 4.2.1 - 19 Aug 2019
    * Added current average price endpoint

* Version 4.2.0 - 15 Aug 2019
    * Implemented OCO orders
    * Adjustments for API update

* Version 4.1.3 - 12 Aug 2019
    * Fix margin order cancel

* Version 4.1.2 - 07 Aug 2019
    * Updated CryptoExchange.Net

* Version 4.1.1 - 05 Aug 2019
    * Added xml file for code docs

* Version 4.1.0 - 30 Jul 2019
    * Added margin API

* Version 4.0.17 - 09 jun 2019
	* Added TimestampOffset options
	* Update BinanceSymbolOrderBook

* Version 4.0.16 - 20 may 2019
	* Fixed AutoComply trade rules behavior

* Version 4.0.15 - 16 may 2019
	* Fixed order book limit implementation

* Version 4.0.14 - 14 may 2019
	* Added an order book implementation for easily keeping an updated order book
	* Added additional constructor to ApiCredentials to be able to read from file

* Version 4.0.13 - 01 may 2019
	* Updated to latest CryptoExchange.Net
		* Adds response header to REST call result
		* Added rate limiter per API key
		* Unified socket client workings

* Version 4.0.12 - 09 apr 2019
	* Fixed type in FifteenMinutes kline interval enum
	* Added update time to BinanceStreamAccountInfo
	* Added IsSpotTradingAllowed and IsMarginTradingAllowed fields to BinanceSymbol
	* Added IDisposable to client interfaces

* Version 4.0.11 - 02 apr 2019
	* Added Symbol field in BinanceTrade
	* Added deposit status Completed to deposits filter
	* Fixed Exception handler null reference if not set

* Version 4.0.10 - 18 mar 2019
	* Added AutoReconnect option
	* Fix for error parsing without code/message
	* Added QuoteQuantity to MyTrades result

* Version 4.0.9 - 07 mar 2019
	* Added start/end time parameters to GetAllOrders
	* Updated CryptoExchange.Net

* Version 4.0.8 - 27 feb 2019
	* Added sub account support
	* Added trading status call
	* Changed CallResult to WebCallResult for REST requests to expose the response status

* Version 4.0.7	- 01 feb 2019
	* Added exception event to subscriptions
	* General fixes

* Version 4.0.6 - 10 jan 2019
	* Fix for timestamp calculation

* Version 4.0.5 - 09 jan 2019
	* Adjusted AutoTimestamp calculation

* Version 4.0.4 - 28 dec 2018
	* Another fix for reconnecting

* Version 4.0.3 - 17 dec 2018
	* Fixed reconnecting sometimes throwing error

* Version 4.0.2 - 10 dec 2018
	* TradeRuleBehavior.AutoComply rounding fix

* Version 4.0.1 - 06 dec 2018
	* Fix for freezes if called from UI thread
	* Fixed AutoComply trade rules behavior
	* Fixed IDisposable interface

* Version 4.0.0 - 05 dec 2018
	* Updated to CryptoExchange.Net version 2
		* Libraries now use the same standard functionalities
		* Objects returned by socket subscriptions standardized across libraries
	* Added start/endtime parameters to GetMyTrades

* Version 3.3.0 - 15 nov 2018
	* Updated to support latest Binance API update, including:
		* Added RawRequest rate limit
		* Canceling an order now returns full order report
		* Added multiple symbol filters
		* Added LastQuoteTransactedQuantity to socket order update

* Version 3.2.12 - 15 nov 2018
	* Added event time to BinanceStreamTick

* Version 3.2.11 - 01 nov 2018
	* Exception handling in error response parsing

* Version 3.2.10 - 24 oct 2018
	* AutoTimestamp now enabled by default
	* BaseAssetPrecision and QuoteAssetPrecision type from string to int

* Version 3.2.9 - 18 oct 2018
	* Added default receiveWindow parameter to client options
	* Updated time calculation between server/client, should help people with unstable ping who got intermittent errors saying the local time was ahead of server time

* Version 3.2.8 - 04 oct 2018
	* Fixed subscriptions trying to reconnect if initial subscribe fails
	* Added accessors for symbol filters
	* Fix subscription reconnections

* Version 3.2.7 - 21 sep 2018
	* Updated CryptoExchange.Net

* Version 3.2.6 - 17 sep 2018
	* Combined PartialBookDepthStream data object with DepthStream data object
	* Fix reconnection bug

* Version 3.2.5 - 10 sep 2018
	* Added check for failed auto timestamp syncing
	* Added auto recalculation interval for auto timestamp

* Version 3.2.4 - 07 sep 2018
	* Fixed proxy setting on socket client

* Version 3.2.3 - 21 aug 2018
	* Fix for previous fix..

* Version 3.2.2 - 21 aug 2018
	* Fix for default api credentials getting disposed

* Version 3.2.1 - 20 aug 2018
	* Update CryptoExchange.Net for bugfix

* Version 3.2.0 - 16 aug 2018
	* Added socket client interface
	* Moved interface to interface namespace
	* Fixed some minor Resharper findings

* Version 3.1.18 - 13 aug 2018
	* Fix for userstream not connecting

* Version 3.1.17 - 13 aug 2018
	* Updated CryptoExchange.Net to fix bug

* Version 3.1.16 - 13 aug 2018
	* Updated CryptoExchange.Net
	* Fixed error response parsing

* Version 3.1.15 - 24 jul 2018
	* Fixed missing Symbol filter type

* Version 3.1.14 - 20 jul 2018
	* Added error parsing to code/message

* Version 3.1.13 - 19 jul 2018
	* Update to latest api update adding various properties/filters

* Version 3.1.12 - 17 jul 2018
	* Added GetAccountStatus endpoint
	* Added GetSystemStatus endpoint
	* Added GetDustLog endpoint

* Version 3.1.11 - 16 jul 2018
	* Fix for UI thread freezing when unsubscribing a stream

* Version 3.1.10 - 03 jul 2018
	* Small fix for socket event binding

* Version 3.1.9 - 25 jun 2018
	* Fix for Unsubscribe freezing if called from UI thread

* Version 3.1.8 - 08 jun 2018
	* Fix for DateTime parsing

* Version 3.1.7 - 08 jun 2018
	* Added missing TradeId field in PlaceOrder response

* Version 3.1.6 - 04 jun 2018
	* Fix for OrderUpdate mapping
	* Fix for BinanceSymbol mapping

* Version 3.1.5 - 07 may 2018
	* Added resetAutoTimestamp parameter to server time

* Version 3.1.4 - 03 may 2018
	* Additional debug logging

* Version 3.1.3 - 30 apr 2018
	* Refactored combined streams to be easier to use and reduce duplicate code
	* Fixed threadsafety issue in authenticator

* Version 3.1.2 - 19 apr 2018
	* Added combined streams

* Version 3.1.1 - 16 apr 2018
	* Added receiveWindow parameter to PlaceOrder

* Version 3.1.0 - 27 mar 2018
	* Added GetWithdrawalFee call
	* Refactored Klines some to have the stream and the rest data be more similair
	* Added code docs where missing

* Version 3.0.11 - 23 mar 2018
	* Updated closed/reconnect handling for sockets
	* Updated base

* Version 3.0.10 - 21 mar 2018
	* Now possible to add multiple log writers
	* Added automatic reconnecting after loss of internet
	* Fixed error when subsribing to a stream while passing Null as handler

* Version 3.0.9 - 13 mar 2018
	* Added trade stream next to aggregated trade stream
	* Fix for BuyerIsMaker field always being true

* Version 3.0.8 - 12 mar 2018
	* Fix for inconsistent int/long types
	* Fix for freezing when making calls from UI thread
	* Added auto reconnect functionality

* Version 3.0.7 - 08 mar 2018
	* Updated base

* Version 3.0.6 - 08 mar 2018
	* Fix for socket connecting in non dotnet core clients

* Version 3.0.5 - 07 mar 2018
	* Fix for deserialization error handling
	* Socket opening async, subscribe methods async

* Version 3.0.4 - 05 mar 2018
	* Added SetApiCredentials methods

* Version 3.0.2/3.0.3 - 05 mar 2018
	* SetDefaultOptions made static

* Version 3.0.1 - 05 mar 2018
	* Additional logging
	* Updated base verions

* Version 3.0.0 - 01 mar 2018
	* Updated to use a base package, which introduces some changes in syntax, but keeps functionality unchanged
	
* Version 2.3.4 - 12 feb 2018
	* Fix for AutoComply trading rules sending too much trailing zero's

* Version 2.3.3 - 10 feb 2018
	* Fix for stream order parsing

* Version 2.3.2 - 09 feb 2018
	* Changed base address from https://www.binance.com to https://api.binance.com to fix connection errors

* Version 2.3.1 - 08 feb 2018
	* Updated models to latest version
	* Cleaned code and code docs

* Version 2.3.0 - 07 feb 2018
	* Added missing fields to 24h prices
	* Changed subscription results from an id to an object with closed/error events
	* Changed how to subscribe to the user stream
	* Updated/fixed unit test project
	* Updated readme

* Version 2.2.5 - 24 jan 2018
	* Added optional automated checking of trading rules when placing an order
	* Added `BinanceHelpers` static class containing some basic helper functions
	* Fix for default logger not writing on a new line
	* Simplified internal defaults

* Version 2.2.4 - 23 jan 2018
	* Fix for RateLimit type in GetExchangeInfo
	* Split the BinanceSymbolFilter in 3 classes

* Version 2.2.3 - 15 jan 2018
	* Fix for calls freezing when made from UI thread

* Version 2.2.2 - 15 jan 2018
	* Fix in PlaceOrder using InvariantCulture
	* Fix for FirstId property in 24h price
	* Added symbol property to 24h price

* Version 2.2.1 - 12 jan 2018
	* Fix for parse error in StreamOrderUpdate

* Version 2.2.0 - 08 jan 2018
	* Updated according to latest documentation, adding various endpoints

* Version 2.1.3 - 9 nov 2017
	* Added automatic configurable retry on server errors
	* Refactor on error returns
	* Renamed ApiResult to BinanceApiResult
	
* Version 2.1.2 - 31 okt 2017
	* Added alot of code documentation
	* Small cleanups and fix

* Version 2.1.1 - 30 okt 2017
	* Fix for socket closing

* Version 2.1.0 - 30 okt 2017
	* Small rename/refactor, BinanceSocketClient also use ApiResult now

* Version 2.0.1 - 30 okt 2017
	* Improved error messages/handling in BinanceClient
	* Extra unit tests for failing requests

* Version 2.0.0 - 25 okt 2017
	* Changed from static class to object orriented, added IDisposable interface to be able to use `using` statements
	* Split websocket and restapi functionality in BinanceClient and BinanceSocketClient
	* Added method to set log output writer
	* Added abitlity to set defaults for new clients
	* Fixed unit tests for new setup
	* Updated documentation

* Version 1.1.2 - 25 okt 2017 
	* Added `UnsubscribeAllStreams` method

* Version 1.1.1 - 20 okt 2017 
	* Fix for withdrawal/deposit filter

* Version 1.1.0 - 20 okt 2017 
	* Updated withdrawal/deposit functionality according to API changes
	* Cleaned up BinanceClient a bit

* Version 1.0.9 - 19 okt 2017 
	* Added withdrawal/deposit functionality<|MERGE_RESOLUTION|>--- conflicted
+++ resolved
@@ -16,12 +16,7 @@
 **Nano**: xrb_1ocs3hbp561ef76eoctjwg85w5ugr8wgimkj8mfhoyqbx4s1pbc74zggw7gs  
 
 ## Discord
-<<<<<<< HEAD
-A Discord server is available [here](https://discord.gg/MSpeEtSY8t). Feel free to join for discussion and/or questions around the CryptoExchange.Net and implementation libraries.
-=======
 A Discord server is available [here](https://discord.gg/MSpeEtSY8t). For discussion and/or questions around the CryptoExchange.Net and implementation libraries, feel free to join.
-
->>>>>>> f4775c4b
 
 ## Getting started
 Make sure you have installed the Binance.Net [Nuget](https://www.nuget.org/packages/Binance.Net/) package and add `using Binance.Net` to your usings.  You now have access to 2 clients:  
@@ -170,7 +165,6 @@
 See Timestamping.
 
 ## Release notes
-<<<<<<< HEAD
 * Version 7.0.0-beta1 - 09 Jul 2021
     * Added symbol filter for GetExchangeInfoAsync
     * Added Async postfix for async methods
@@ -208,11 +202,9 @@
 * Version 6.14.0-beta1 - 30 apr 2021
     * Updated to CryptoExchange.Net 4.0.0-beta1, new websocket implementation
 
-=======
 * Version 6.13.4 - 24 Jun 2021
     * Fixed/updated multiple models
 
->>>>>>> f4775c4b
 * Version 6.13.3 - 28 apr 2021
     * Fixed some issues in the IExchangeClient interface
     * Updated ExchangeClient.Net
